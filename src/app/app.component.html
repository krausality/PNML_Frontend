<div fxLayout="column" fxLayoutAlign="start stretch">
    <!--  Header  -->
    <a href="https://www.fernuni-hagen.de/ilovepetrinets/" class="app-header"
        ><h1>I <span class="red">❤</span> Petri Nets</h1></a
    >
    <h2>
        Fachpraktikum Programmiersysteme WiSe23/24 by<br />
        Adrian Koder-Horsten, Marcel Tenié, Martin Morawietz, Philipp Alber and
        Sonja Hartl
    </h2>

    <!--    Main content    -->

    <!-- button bar and layout switch -->
<<<<<<< HEAD
    <!-- <div fxLayout="row"> -->
    <app-button-bar
        (reloadCodeEditorEvent)="codeEditor.loadSourceCode()"
    ></app-button-bar>
    <!-- <app-layout-switch fxFlex></app-layout-switch> -->
    <!-- </div> -->
=======
    <div fxLayout="row" fxLayoutAlign="space-between end">
        <app-button-bar fxFlex></app-button-bar>
    </div>
>>>>>>> c34052d1

    <div class="petri-net-container" fxLayout="row">
        <!-- petri net component -->
        <app-petri-net
            [ngClass]="{
                'petri-net': true,
                active: uiService.tab === TabState.Code
            }"
            (fileContent)="codeEditor.loadSourceCode()"
        ></app-petri-net>
        <app-code-editor
            [ngClass]="{
                'code-editor': true,
                active: uiService.tab === TabState.Code
            }"
        ></app-code-editor>
    </div>

    <div fxLayout="row" fxLayoutAlign="space-evenly start">
        <app-example-file
            title="File"
            link="assets/example.json"
            description="An example .json Petri net"
        ></app-example-file>
    </div>

    <!--  Footer  -->
    <hr />
    <app-footer></app-footer>
</div><|MERGE_RESOLUTION|>--- conflicted
+++ resolved
@@ -12,18 +12,13 @@
     <!--    Main content    -->
 
     <!-- button bar and layout switch -->
-<<<<<<< HEAD
-    <!-- <div fxLayout="row"> -->
-    <app-button-bar
-        (reloadCodeEditorEvent)="codeEditor.loadSourceCode()"
-    ></app-button-bar>
-    <!-- <app-layout-switch fxFlex></app-layout-switch> -->
-    <!-- </div> -->
-=======
     <div fxLayout="row" fxLayoutAlign="space-between end">
-        <app-button-bar fxFlex></app-button-bar>
+        <app-button-bar
+            fxFlex
+            (reloadCodeEditorEvent)="codeEditor.loadSourceCode()"
+        ></app-button-bar>
     </div>
->>>>>>> c34052d1
+
 
     <div class="petri-net-container" fxLayout="row">
         <!-- petri net component -->
