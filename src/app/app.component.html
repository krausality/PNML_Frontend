<div fxLayout="column" fxLayoutAlign="start stretch">
    <!--  Header  -->
    <a href="https://www.fernuni-hagen.de/ilovepetrinets/" class="app-header"
        ><h1>I <span class="red">❤</span> Petri Nets</h1></a
    >
    <h2>
        Fachpraktikum Programmiersysteme WiSe23/24 by<br />
        Adrian Koder-Horsten, Marcel Tenié, Martin Morawietz, Philipp Alber and
        Sonja Hartl
    </h2>

    <!--    Main content    -->

    <!-- button bar and layout switch -->
    <div fxLayout="row" fxLayoutAlign="space-between end">
        <app-button-bar
            fxFlex
<<<<<<< HEAD
            (reloadCodeEditorEvent)="codeEditor.loadSourceCode()"
=======
>>>>>>> c1f2543d
            (applySourceCodeEvent)="codeEditor.applySourceCode()"
        ></app-button-bar>
    </div>

    <div class="petri-net-container" fxLayout="row">
        <!-- petri net component -->
        <app-petri-net
            [ngClass]="{
                'petri-net': true,
                active: uiService.tab === TabState.Code
            }"
        ></app-petri-net>
        <app-code-editor
            [ngClass]="{
                'code-editor': true,
                active: uiService.tab === TabState.Code
            }"
        ></app-code-editor>
    </div>

    <!--  Footer  -->
    <hr />
    <app-footer></app-footer>
</div><|MERGE_RESOLUTION|>--- conflicted
+++ resolved
@@ -15,10 +15,6 @@
     <div fxLayout="row" fxLayoutAlign="space-between end">
         <app-button-bar
             fxFlex
-<<<<<<< HEAD
-            (reloadCodeEditorEvent)="codeEditor.loadSourceCode()"
-=======
->>>>>>> c1f2543d
             (applySourceCodeEvent)="codeEditor.applySourceCode()"
         ></app-button-bar>
     </div>
