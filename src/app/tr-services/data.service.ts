--- conflicted
+++ resolved
@@ -113,7 +113,6 @@
         return this._transitions.some(transition => transition.label === action);
     }
 
-<<<<<<< HEAD
     //The Nodes are not added to the Arrays during this function
     connectNodes(from: Node, to:Node): void{
         if(from instanceof Place && to instanceof Place) {
@@ -145,7 +144,6 @@
     }
 
 
-=======
     clearAll():void {
         this.places = [];
         this.transitions = [];
@@ -169,7 +167,6 @@
         return true;
     }
 
->>>>>>> d4f68f0b
     mockData() {
         this.places = [
             new Place(4, new Point(100, 200), "p1"),
