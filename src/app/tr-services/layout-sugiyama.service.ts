import { Injectable } from '@angular/core';
import { Node } from 'src/app/tr-interfaces/petri-net/node';
import { Arc } from '../tr-classes/petri-net/arc';
import { DataService } from 'src/app/tr-services/data.service';

import { LayeredGraph } from 'src/app/tr-services/sugiyama/types';

import { CycleRemovalService } from './sugiyama/cycle-removal.service';
import { LayerAssignmentService } from './sugiyama/layer-assignment.service';
import { VertexOrderingService } from './sugiyama/vertex-ordering.service';
import { CoordinateAssignmentService } from './sugiyama/coordinate-assignment.service';

@Injectable({
    providedIn: 'root',
})
export class LayoutSugiyamaService {
    private _nodes: Node[] = [];
    private _arcs: Arc[] = [];

    constructor(protected dataService: DataService) {
        this.dataService = dataService;
    }

    applySugiyamaLayout() {
<<<<<<< HEAD
        // Reset all maps to make sure there are no interferences from
        // previous runs of the algorithm
        this._nodeInputMap = new Map();
        this._nodeOutputMap = new Map();
=======
>>>>>>> 180a2594
        let layers: LayeredGraph = [];

        // Copy initial state of datamodel to local datamodel
        // because the algorithm treats places & transitons the same
        this._arcs = [...this.dataService.getArcs()];
        this._nodes = [
            ...this.dataService.getTransitions(),
            ...this.dataService.getPlaces(),
        ];

        // Sugiyama Step 1: Remove cycles
        const cycleRemovalService = new CycleRemovalService(
            this._nodes,
            this._arcs,
        );
        cycleRemovalService.removeCycles();

<<<<<<< HEAD
        this.generateAdjacentNodeMaps();

=======
>>>>>>> 180a2594
        // Sugiyama Step 2: Assign layers
        const layerAssignmentService = new LayerAssignmentService(
            this._nodes,
            this._arcs,
        );
        layers = layerAssignmentService.assignLayers();

        // Arcs that have been reversed for layer assignment can now be re-reversed
        cycleRemovalService.reverseArcs();

        // Sugiyama Step 3: Vertex ordering/crossing minimization
        // - Add dummy nodes for "long" arcs
        // - Re-order vertices to reduce crossings between arcs
        const vertexOrderingService = new VertexOrderingService(
            layers,
            this._nodes,
            this._arcs,
        );
        vertexOrderingService.orderVertices();

        // Update arcs in the unterlying data-model before redrawing it.
        // This is needed to add the dummy arcs that were added with the
        // dummy nodes in the previous step
        this.dataService.arcs = this._arcs;

        // Sugiyama Step 4: Coordinate assignment
        const coordinateAssignmentService = new CoordinateAssignmentService(
            layers,
            this._arcs,
            this._nodes,
        );
        coordinateAssignmentService.assignCoordinates();
    }
}<|MERGE_RESOLUTION|>--- conflicted
+++ resolved
@@ -22,13 +22,6 @@
     }
 
     applySugiyamaLayout() {
-<<<<<<< HEAD
-        // Reset all maps to make sure there are no interferences from
-        // previous runs of the algorithm
-        this._nodeInputMap = new Map();
-        this._nodeOutputMap = new Map();
-=======
->>>>>>> 180a2594
         let layers: LayeredGraph = [];
 
         // Copy initial state of datamodel to local datamodel
@@ -46,11 +39,6 @@
         );
         cycleRemovalService.removeCycles();
 
-<<<<<<< HEAD
-        this.generateAdjacentNodeMaps();
-
-=======
->>>>>>> 180a2594
         // Sugiyama Step 2: Assign layers
         const layerAssignmentService = new LayerAssignmentService(
             this._nodes,
