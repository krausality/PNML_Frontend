import { LayeredGraph } from 'src/app/tr-services/sugiyama/types';
import { Node } from 'src/app/tr-interfaces/petri-net/node';
import { Arc } from 'src/app/tr-classes/petri-net/arc';

/**
 * Layer Assignment Service
 *
 * Loops through a graph and assigns its nodes to layers.
 * This implementation follows the Longest Path Algorithm proposed by
 * Tamassia et al., Handbook of Graph Drawing and Visualization, 2010
 *
 */
export class LayerAssignmentService {
    // Initial set of nodes and arcs
    private _nodes: Node[] = [];
    private _arcs: Arc[] = [];

    private _nodeInputMap: Map<Node, Node[]> = new Map();

    private _assignedNodes: Node[] = [];

    private _layers: LayeredGraph = [];

    constructor(nodes: Node[], arcs: Arc[]) {
        this._nodes = nodes;
        this._arcs = arcs;
    }

    assignLayers(): LayeredGraph {
        this.generateAdjacentNodeMaps();

        // Layer which is currently being processed
        let layerId = 0;
        let counter = 0;

        // Add nodes to layers until there are no unassigned nodes left
        while (this._assignedNodes.length < this._nodes.length) {
            counter++;

            const previousLayer = this._layers[layerId - 1];
<<<<<<< HEAD
            const choices = this.getNodeChoicesForLayer(previousLayer);
=======

            const choices = this.getNodeChoicesForLayer(
                previousLayer,
                this._layers[layerId],
            );

>>>>>>> 180a2594
            const picked = choices.pop();

            if (picked) {
                // Create empty array for layer if it doesn't exist yet
                if (!this._layers[layerId]) this._layers[layerId] = [];

                // Add the picked node both the layered graph
                this._layers[layerId].push(picked);
                this._assignedNodes.push(picked);
            } else {
                // There are no nodes left that can be assigned to the current layer
                // so we move up to the next layer
                layerId++;
                this._layers[layerId] = [];
            }

            if (layerId > this._nodes.length) {
                // If there are more layers than vertices
                // something has gone very wrong!
                console.error('Error during Layer Assignment.');
                break;
            }
        }

        return this._layers;
    }

<<<<<<< HEAD
    // Gets all nodes that have incoming edges from the given layer
    private getNodeChoicesForLayer(prevLayer: Node[] | undefined): Node[] {
=======
    // gets all nodes that have incoming edges from the given layer
    private getNodeChoicesForLayer(
        prevLayer: Node[] | undefined,
        currentLayer: Node[] | undefined,
    ): Node[] {
>>>>>>> 180a2594
        const incomingNodes: Node[] = [];

        // Get the pre-nodes for each node form the graph map
        // (map contains prenodes indexed by node)
        for (const [node, preNode] of this._nodeInputMap.entries()) {
            if (this._assignedNodes.includes(node)) {
                // Ignore nodes that have already been assigned to a layer
                continue;
            }

            if (!prevLayer || prevLayer.length === 0) {
                // If this is the first layer/the previous layer has no nodes,
                // so all nodes are potential candidates for the layer
                if (preNode.length === 0) incomingNodes.push(node);
            } else {
                // Otherwise only nodes that have prenodes coming from
                // the previous layer are candidates for the current layer
                let intersection = [...preNode].filter((preNode) =>
                    prevLayer.includes(preNode),
                );
                if (intersection.length && currentLayer) {
                    // a node should only be selected if any connected node is on the same layer
                    // so we first check if there is a connected node in the so far selected choices...
                    const choicesIntersection = [...preNode].filter((preNode) =>
                        incomingNodes.includes(preNode),
                    );
                    // ...or on the layer we're currently building
                    const currentLayerIntersection = [...preNode].filter(
                        (preNode) => currentLayer.includes(preNode),
                    );

                    if (
                        choicesIntersection.length === 0 &&
                        currentLayerIntersection.length === 0
                    )
                        incomingNodes.push(node);
                }
            }
        }

        return incomingNodes;
    }

    private generateAdjacentNodeMaps() {
        // Reset maps to make sure there are no interferences from
        // previous runs of the algorithm
        this._nodeInputMap.clear();

        this._nodes.forEach((node) => {
            const inputNodes: Node[] = [];

            this._arcs.forEach((arc) => {
                if (arc.to === node) inputNodes.push(arc.from);
            });
            this._nodeInputMap.set(node, inputNodes);
        });
    }
}<|MERGE_RESOLUTION|>--- conflicted
+++ resolved
@@ -38,16 +38,12 @@
             counter++;
 
             const previousLayer = this._layers[layerId - 1];
-<<<<<<< HEAD
-            const choices = this.getNodeChoicesForLayer(previousLayer);
-=======
 
             const choices = this.getNodeChoicesForLayer(
                 previousLayer,
                 this._layers[layerId],
             );
 
->>>>>>> 180a2594
             const picked = choices.pop();
 
             if (picked) {
@@ -75,16 +71,11 @@
         return this._layers;
     }
 
-<<<<<<< HEAD
-    // Gets all nodes that have incoming edges from the given layer
-    private getNodeChoicesForLayer(prevLayer: Node[] | undefined): Node[] {
-=======
     // gets all nodes that have incoming edges from the given layer
     private getNodeChoicesForLayer(
         prevLayer: Node[] | undefined,
         currentLayer: Node[] | undefined,
     ): Node[] {
->>>>>>> 180a2594
         const incomingNodes: Node[] = [];
 
         // Get the pre-nodes for each node form the graph map
