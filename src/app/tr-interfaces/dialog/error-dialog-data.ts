--- conflicted
+++ resolved
@@ -1,12 +1,7 @@
 import { ValidationErrors } from '@angular/forms';
 
 export interface ErrorDialogData {
-<<<<<<< HEAD
     error: string;
-    parsingError: boolean;
-    schemaValidationError: boolean;
-=======
     parsingError: boolean | string;
     schemaValidationErrors: ValidationErrors;
->>>>>>> 7f0df28a
 }