--- conflicted
+++ resolved
@@ -25,10 +25,6 @@
     styleUrls: ['./button-bar.component.css'],
 })
 export class ButtonBarComponent {
-<<<<<<< HEAD
-    @Output() reloadCodeEditorEvent = new EventEmitter();
-=======
->>>>>>> c1f2543d
     @Output() applySourceCodeEvent = new EventEmitter();
 
     readonly TabState = TabState;
