import { Component } from '@angular/core';
import { ExportJsonDataService } from 'src/app/tr-services/export-json-data.service';
import { PnmlService } from 'src/app/tr-services/pnml.service';
import { UiService } from 'src/app/tr-services/ui.service';
import { ExportImageService } from 'src/app/tr-services/export-image.service';
import { ExportSvgService } from 'src/app/tr-services/export-svg.service';
import { MatDialog } from '@angular/material/dialog';
import { ManageActionsPopupComponent } from '../manage-actions-popup/manage-actions-popup.component';
import { TokenGameService } from 'src/app/tr-services/token-game.service';
import {
    ButtonState,
    CodeEditorFormat,
    TabState,
} from 'src/app/tr-enums/ui-state';
import { ClearPopupComponent } from '../clear-popup/clear-popup.component';
import { DataService } from '../../tr-services/data.service';
<<<<<<< HEAD
import { PlaceInvariantsService } from 'src/app/tr-services/place-invariants.service';
import { PlaceInvariantsTableComponent } from '../place-invariants-table/place-invariants-table.component';
=======
import { LayoutSpringEmbedderService } from 'src/app/tr-services/layout-spring-embedder.service';
import { LayoutSugyiamaService } from 'src/app/tr-services/layout-sugyiama.service';
>>>>>>> cbee949b

import { showTooltipDelay } from 'src/app/tr-services/position.constants';
import { HelpPopupComponent } from '../help-popup/help-popup.component';
@Component({
    selector: 'app-button-bar',
    templateUrl: './button-bar.component.html',
    styleUrls: ['./button-bar.component.css'],
})
export class ButtonBarComponent {
    readonly TabState = TabState;
    readonly ButtonState = ButtonState;
    readonly CodeEditorFormat = CodeEditorFormat;

    readonly showTooltipDelay = showTooltipDelay;

    public petrinetCss: string = '';

    constructor(
        protected uiService: UiService,
        protected exportJsonDataService: ExportJsonDataService,
        protected pnmlService: PnmlService,
        protected exportImageService: ExportImageService,
        protected exportSvgService: ExportSvgService,
        protected tokenGameService: TokenGameService,
        private dataService: DataService,
        private matDialog: MatDialog,
<<<<<<< HEAD
        protected placeInvariantsService: PlaceInvariantsService,
=======
        private layoutSpringEmebdderService: LayoutSpringEmbedderService,
        private layoutSugyiamaService: LayoutSugyiamaService,
>>>>>>> cbee949b
    ) {}

    // gets called when a tab is clicked
    // sets the "tab" property in the uiService
    // empties the "button" property in the uiService
    tabClicked(tab: string) {
        this.uiService.tabTransitioning = true;

        switch (tab) {
            case 'build':
                this.uiService.tab = this.TabState.Build;
                this.tokenGameService.clearGameHistory();
                break;
            case 'play':
                this.uiService.tab = this.TabState.Play;
                break;
            case 'save':
                this.uiService.tab = this.TabState.Save;
                break;
<<<<<<< HEAD
            case 'analyze':
                this.placeInvariantsService.reset();
                this.uiService.tab = this.TabState.Analyze;
=======
            case 'code':
                this.uiService.tab = this.TabState.Code;
                this.uiService.codeEditorFormat$.next(
                    this.uiService.codeEditorFormat$.value,
                );
>>>>>>> cbee949b
                break;
        }
        this.uiService.button = null;
        this.uiService.buttonState$.next(null);

        setTimeout(() => {
            this.uiService.tabTransitioning = false;
        }, 1100);
    }

    // gets called when a button is clicked that needs its state saved globally
    // sets the "button" property in the uiService
    buttonClicked(button: ButtonState) {
        this.uiService.button = button;
        this.uiService.buttonState$.next(button);
    }

    openActionDialog() {
        this.matDialog.open(ManageActionsPopupComponent);
    }

    openClearDialog() {
        if (!this.dataService.isEmpty()) {
            this.matDialog.open(ClearPopupComponent);
        }
    }

<<<<<<< HEAD
    openPlaceInvariantsTable() {
        if (!this.dataService.isEmpty()) {
            this.matDialog.open(PlaceInvariantsTableComponent);
        }
=======
    openHelpDialog() {
        this.matDialog.open(HelpPopupComponent);
    }

    applyLayout(layoutAlgorithm: string) {
        switch (layoutAlgorithm) {
            case 'spring-embedder':
                this.layoutSpringEmebdderService.layoutSpringEmbedder();
                break;
            case 'sugyiama':
                this.layoutSpringEmebdderService.terminate();
                this.layoutSugyiamaService.applySugyiamaLayout();
                break;
            default:
                this.layoutSpringEmebdderService.terminate();
                break;
        }
    }

    switchCodeEditorFormat(format: CodeEditorFormat) {
        // only send a new value if it is not the same as the current value
        if (format === this.uiService.codeEditorFormat$.value) {
            return;
        }

        // set the new format as next value in the BehaviorSubject
        this.uiService.codeEditorFormat$.next(format);
>>>>>>> cbee949b
    }
}<|MERGE_RESOLUTION|>--- conflicted
+++ resolved
@@ -14,13 +14,10 @@
 } from 'src/app/tr-enums/ui-state';
 import { ClearPopupComponent } from '../clear-popup/clear-popup.component';
 import { DataService } from '../../tr-services/data.service';
-<<<<<<< HEAD
 import { PlaceInvariantsService } from 'src/app/tr-services/place-invariants.service';
 import { PlaceInvariantsTableComponent } from '../place-invariants-table/place-invariants-table.component';
-=======
 import { LayoutSpringEmbedderService } from 'src/app/tr-services/layout-spring-embedder.service';
 import { LayoutSugyiamaService } from 'src/app/tr-services/layout-sugyiama.service';
->>>>>>> cbee949b
 
 import { showTooltipDelay } from 'src/app/tr-services/position.constants';
 import { HelpPopupComponent } from '../help-popup/help-popup.component';
@@ -47,12 +44,9 @@
         protected tokenGameService: TokenGameService,
         private dataService: DataService,
         private matDialog: MatDialog,
-<<<<<<< HEAD
         protected placeInvariantsService: PlaceInvariantsService,
-=======
         private layoutSpringEmebdderService: LayoutSpringEmbedderService,
         private layoutSugyiamaService: LayoutSugyiamaService,
->>>>>>> cbee949b
     ) {}
 
     // gets called when a tab is clicked
@@ -72,17 +66,15 @@
             case 'save':
                 this.uiService.tab = this.TabState.Save;
                 break;
-<<<<<<< HEAD
             case 'analyze':
                 this.placeInvariantsService.reset();
                 this.uiService.tab = this.TabState.Analyze;
-=======
+                break;
             case 'code':
                 this.uiService.tab = this.TabState.Code;
                 this.uiService.codeEditorFormat$.next(
                     this.uiService.codeEditorFormat$.value,
                 );
->>>>>>> cbee949b
                 break;
         }
         this.uiService.button = null;
@@ -110,12 +102,12 @@
         }
     }
 
-<<<<<<< HEAD
     openPlaceInvariantsTable() {
         if (!this.dataService.isEmpty()) {
             this.matDialog.open(PlaceInvariantsTableComponent);
         }
-=======
+    }
+
     openHelpDialog() {
         this.matDialog.open(HelpPopupComponent);
     }
@@ -143,6 +135,5 @@
 
         // set the new format as next value in the BehaviorSubject
         this.uiService.codeEditorFormat$.next(format);
->>>>>>> cbee949b
     }
 }