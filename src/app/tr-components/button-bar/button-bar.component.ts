--- conflicted
+++ resolved
@@ -34,12 +34,6 @@
     // sets the "tab" property in the uiService
     // empties the "button" property in the uiService
     tabClicked(tab: string) {
-<<<<<<< HEAD
-        this.uiService.tab = tab;
-        this.uiService.button = "";
-
-        this.tabChange.emit(tab);
-=======
         switch (tab) {
             case "build":
                 this.uiService.tab = this.TabState.Build;
@@ -52,7 +46,6 @@
                 break;
         }
         this.uiService.button = null;
->>>>>>> 16982ff6
     }
 
     // gets called when a button is clicked that needs its state saved globally
