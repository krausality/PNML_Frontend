--- conflicted
+++ resolved
@@ -94,14 +94,6 @@
             <button mat-icon-button [disabled]="tokenGameService.isGameHistoryEmpty()" (click)="tokenGameService.revertToPreviousState()">
                 <mat-icon>fast_rewind</mat-icon>
             </button>
-<<<<<<< HEAD
-
-            <!-- restart tool -->
-            <button mat-icon-button>
-                <mat-icon>restart_alt</mat-icon>
-            </button>
-=======
->>>>>>> 2386b187
         </div>
     </mat-tab>
     <mat-tab label="save">
