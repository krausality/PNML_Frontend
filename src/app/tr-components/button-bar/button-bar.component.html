--- conflicted
+++ resolved
@@ -316,8 +316,6 @@
             >
                 <mat-icon>task</mat-icon>
             </button>
-<<<<<<< HEAD
-=======
         </div>
 
         <div class="button-container float-right">
@@ -352,7 +350,6 @@
             >
                 PNML
             </button>
->>>>>>> c1f2543d
         </div>
     </mat-tab>
 </mat-tab-group>