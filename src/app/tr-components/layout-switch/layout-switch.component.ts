import { Component } from '@angular/core';
import { LayoutSpringEmbedderService } from 'src/app/tr-services/layout-spring-embedder.service';
import { LayoutSugyiamaService } from 'src/app/tr-services/layout-sugyiama.service';

@Component({
  selector: 'app-layout-switch',
  templateUrl: './layout-switch.component.html',
  styleUrls: ['./layout-switch.component.css']
})
export class LayoutSwitchComponent {
    selected: string = "free";

    constructor(
        private layoutSpringEmebdderService: LayoutSpringEmbedderService,
        private layoutSugyiamaService: LayoutSugyiamaService
    ) {}

    public layoutSwitchChanged() {
        if (this.selected == "spring-embedder") {
            this.layoutSpringEmebdderService.layoutSpringEmbedder();
        } else if (this.selected == "sugiyama") {
            // call sugiyama layout service
<<<<<<< HEAD
            this.layoutSugyiamaService.applySugyiamaLayout();
=======
            this.layoutSpringEmebdderService.terminate();
        } else {
            this.layoutSpringEmebdderService.terminate();
>>>>>>> f74e69b5
        }
    }
}<|MERGE_RESOLUTION|>--- conflicted
+++ resolved
@@ -20,13 +20,10 @@
             this.layoutSpringEmebdderService.layoutSpringEmbedder();
         } else if (this.selected == "sugiyama") {
             // call sugiyama layout service
-<<<<<<< HEAD
             this.layoutSugyiamaService.applySugyiamaLayout();
-=======
             this.layoutSpringEmebdderService.terminate();
         } else {
             this.layoutSpringEmebdderService.terminate();
->>>>>>> f74e69b5
         }
     }
 }