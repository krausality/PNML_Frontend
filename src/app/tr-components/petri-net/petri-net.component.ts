import { HttpClient } from '@angular/common/http';
import { Component, EventEmitter, Input, Output } from '@angular/core';
import { ParserService } from 'src/app/tr-services/parser.service';
import { catchError, of, take } from 'rxjs';
import { FileReaderService } from '../../services/file-reader.service';
import { DataService } from '../../tr-services/data.service';
import { ExampleFileComponent } from 'src/app/components/example-file/example-file.component';

import {
    anchorRadius,
    placeIdYOffset,
    radius,
    transitionHeight,
    transitionIdYOffset,
    transitionWidth,
    transitionXOffset,
    transitionYOffset,
    transSilentWidth,
    transSilentXOffset,
    lineSeparator,
} from '../../tr-services/position.constants';

import { PnmlService } from '../../tr-services/pnml.service';
import { ExportJsonDataService } from 'src/app/tr-services/export-json-data.service';
import { UiService } from 'src/app/tr-services/ui.service';
import { Place } from 'src/app/tr-classes/petri-net/place';
import { Point } from 'src/app/tr-classes/petri-net/point';
import { Transition } from 'src/app/tr-classes/petri-net/transition';
import { Arc } from 'src/app/tr-classes/petri-net/arc';
import { EditMoveElementsService } from 'src/app/tr-services/edit-move-elements.service';
import { ButtonState, TabState } from 'src/app/tr-enums/ui-state';
import { TokenGameService } from 'src/app/tr-services/token-game.service';
import { MatDialog } from '@angular/material/dialog';
import { SetActionPopupComponent } from '../set-action-popup/set-action-popup.component';
import { Node } from 'src/app/tr-interfaces/petri-net/node';
import { MouseConstants } from '../../tr-enums/mouse-constants';
import { SvgCoordinatesService } from 'src/app/tr-services/svg-coordinates-service';
import { DummyArc } from 'src/app/tr-classes/petri-net/dummyArc';
import { ErrorPopupComponent } from '../error-popup/error-popup.component';

@Component({
    selector: 'app-petri-net',
    templateUrl: './petri-net.component.html',
    styleUrls: ['./petri-net.component.css'],
})
export class PetriNetComponent {
    @Input() buttonState: ButtonState | undefined;

    lastNode: Node | null = null;
    nextNode: Node | null = null;

    constructor(
        private parserService: ParserService,
        private httpClient: HttpClient,
        private fileReaderService: FileReaderService,
        protected dataService: DataService,
        protected exportJsonDataService: ExportJsonDataService,
        protected pnmlService: PnmlService,
        protected uiService: UiService,
        protected tokenGameService: TokenGameService,
        private matDialog: MatDialog,
        protected editMoveElementsService: EditMoveElementsService,
        protected svgCoordinatesService: SvgCoordinatesService,
    ) {
        this.httpClient
            .get('assets/example.json', { responseType: 'text' })
            .subscribe((data) => {
                const [places, transitions, arcs, actions] =
                    parserService.parse(data);
                this.dataService.places = places;
                this.dataService.transitions = transitions;
                this.dataService.arcs = arcs;
                this.dataService.actions = actions;
            });

        // this.httpClient.get("assets/example.pnml", { responseType: "text" }).subscribe(data => {
        //     const [places, transitions, arcs] = pnmlService.parse(data);
        //     this.dataService.places = places;
        //     this.dataService.transitions = transitions;
        //     this.dataService.arcs = arcs;
        // });
        this.uiService.buttonState$.subscribe((buttonState) => {
            if (buttonState !== ButtonState.Blitz) {
                this.lastNode = null;
            }
        });
    }

    startTransition: Transition | undefined;
    startPlace: Place | undefined;
    anchorToDelete: Point | undefined;
    dummyArc = new DummyArc();

    private parsePetrinetData(
        content: string | undefined,
        contentType: string,
    ) {
        if (content) {
<<<<<<< HEAD
            // Use pnml parser if file type is pnml
            // we'll try the json parser for all other cases
            if (contentType === 'pnml') {
                const [places, transitions, arcs, actions] =
                    this.pnmlService.parse(content);
                this.dataService.places = places;
                this.dataService.transitions = transitions;
                this.dataService.arcs = arcs;
                this.dataService.actions = actions;
            } else {
                const [places, transitions, arcs, actions] =
                    this.parserService.parse(content);
                this.dataService.places = places;
                this.dataService.transitions = transitions;
                this.dataService.arcs = arcs;

                this.dataService.actions = actions;
=======
            // variable to parse the data into
            let parsedData: [
                Array<Place>,
                Array<Transition>,
                Array<Arc>,
                Array<string>,
            ];

            try {
                // Use pnml parser if file type is pnml
                // we'll try the json parser for all other cases
                if (contentType === 'pnml') {
                    parsedData = this.pnmlService.parse(content);
                } else {
                    parsedData = this.parserService.parse(content);
                }
            } catch (error) {
                this.matDialog.open(ErrorPopupComponent, {
                    data: { parsingError: true, schemaValidationError: false },
                });
                return;
>>>>>>> c1f2543d
            }

            // schema validation here (?)
            // show popup with data: { parsingError: false, schemaValidationError: true }
            // if schema fails to validate

            // destructure the parsed data and overwrite the corresponding parameters
            // in the data service
            const [places, transitions, arcs, actions] = parsedData;
            this.dataService.places = places;
            this.dataService.transitions = transitions;
            this.dataService.arcs = arcs;
            this.dataService.actions = actions;
        }
    }

    // Process Drag & Drop using Observables
    public processDropEvent(e: DragEvent) {
        e.preventDefault();

        const fileLocation = e.dataTransfer?.getData(
            ExampleFileComponent.META_DATA_CODE,
        );

        if (fileLocation) {
            this.fetchFile(fileLocation);
        } else {
            this.readFile(e.dataTransfer?.files);
        }
    }

    private fetchFile(link: string) {
        this.httpClient
            .get(link, {
                responseType: 'text',
            })
            .pipe(
                catchError((err) => {
                    console.error(
                        'Error while fetching file from link',
                        link,
                        err,
                    );
                    return of(undefined);
                }),
                take(1),
            )
            .subscribe((content) => {
                this.parsePetrinetData(content, 'json');
                this.emitFileContent(content);
            });
    }

    private readFile(files: FileList | undefined | null) {
        if (files === undefined || files === null || files.length === 0) {
            return;
        }

        const file = files[0];

        // the file does not have a correct file type set,
        // extract type from file name
        const extension = file.name.split('.').pop();
        const fileType = extension ? extension : '';

        this.fileReaderService
            .readFile(files[0])
            .pipe(take(1))
            .subscribe((content) => {
                this.parsePetrinetData(content, fileType);
                this.emitFileContent(content);
            });
    }

    private emitFileContent(content: string | undefined) {
        if (content === undefined) {
            return;
        }
        // instead of emitting the file content we set the current code editor format as
        // next value of the BehaviorSubject in order to have the code editor component
        // load the source code by itself (with our formatting applied)
        this.uiService.codeEditorFormat$.next(
            this.uiService.codeEditorFormat$.value,
        );
    }

    public prevent(e: DragEvent) {
        // dragover must be prevented for drop to work
        e.preventDefault();
    }

    protected onWheelEventTransition(e: WheelEvent, transition: Transition) {
        if (
            this.uiService.button === ButtonState.Blitz ||
            this.uiService.button === ButtonState.Select
        ) {
            e.preventDefault();
            e.stopPropagation();
            if (e.deltaY < 0) {
                transition.label = this.getNextLabel(transition.label);
            } else {
                transition.label = this.getLastLabel(transition.label);
            }
        }
    }

    protected onWheelEventPlace(e: WheelEvent, place: Place) {
        //Scrolling is allowed in Both Directions with the Blitz-Tool
        if (this.uiService.button === ButtonState.Blitz) {
            e.preventDefault();
            e.stopPropagation();

            if (e.deltaY < 0) {
                place.token++;
            }
            if (e.deltaY > 0 && place.token > 0) {
                place.token--;
            }
        }
        if (this.uiService.button === ButtonState.Add) {
            e.preventDefault();
            e.stopPropagation();

            if (e.deltaY < 0) {
                place.token++;
            }
        } else if (this.uiService.button === ButtonState.Remove) {
            e.preventDefault();
            e.stopPropagation();

            if (e.deltaY > 0 && place.token > 0) {
                place.token--;
            }
        }
    }

    protected onWheelEventArc(e: WheelEvent, arc: Arc) {
        //Scrolling is allowed in Both Directions with the Blitz-Tool
        if (this.uiService.button === ButtonState.Blitz) {
            e.preventDefault();
            e.stopPropagation();

            if (e.deltaY < 0) {
                // positives Gewicht erhöhen
                if (arc.weight > 0) {
                    arc.weight++;
                } // negatives Gewicht erhöhren
                else if (arc.weight < 0) {
                    arc.weight--;
                }
            }
            if (e.deltaY > 0) {
                // positives Gewicht verringern
                if (arc.weight > 1) {
                    arc.weight--;
                } // negatives Gewicht verringern
                else if (arc.weight < -1) {
                    arc.weight++;
                }
                //Scroll Up
            }
        }
        if (this.uiService.button === ButtonState.Add) {
            e.preventDefault();
            e.stopPropagation();

            if (e.deltaY < 0) {
                // positives Gewicht erhöhen
                if (arc.weight > 0) {
                    arc.weight++;
                } // negatives Gewicht erhöhren
                else if (arc.weight < 0) {
                    arc.weight--;
                }
            }
        } else if (this.uiService.button === ButtonState.Remove) {
            e.preventDefault();
            e.stopPropagation();

            if (e.deltaY > 0) {
                // positives Gewicht verringern
                if (arc.weight > 1) {
                    arc.weight--;
                } // negatives Gewicht verringern
                else if (arc.weight < -1) {
                    arc.weight++;
                }
                //Scroll Up
            }
        }
    }

    // Dispatch methods for display events ************************************

    // SVG
    dispatchSVGClick(event: MouseEvent, drawingArea: HTMLElement) {
        event.preventDefault();
        if (this.uiService.button === ButtonState.Place) {
            // example method: can be deleted/replaced with final implementation
            this.addPlace(event, drawingArea);
        }
        if (this.uiService.button === ButtonState.Transition) {
            this.addTransition(event, drawingArea);
        }

        //Reset Blitz-Tool to start new with a new Place
        if (this.uiService.button !== ButtonState.Blitz) {
            this.lastNode = null;
        }

        if (this.uiService.button === ButtonState.Blitz) {
            if (this.nextNode) {
                // Initialising Blitz-Tool by clickling on an existing Node
                if (!this.lastNode) {
                    this.lastNode = this.nextNode;
                    this.nextNode = null;
                    return;
                }
            }

            if (!this.lastNode) {
                // Initialising Blitz-Tool by clickling on the Canvas
                const place = this.createPlace(event, drawingArea);
                this.dataService.getPlaces().push(place);
                this.lastNode = place;
            } else if (this.lastNode instanceof Place) {
                // Last Node was a Place
                if (this.nextNode instanceof Transition) {
                    // Connecting the Place to an existing Transition
                    const transition = this.nextNode;
                    // this.dataService.getTransitions().push(transition);
                    this.dataService.connectNodes(this.lastNode, transition);
                    this.lastNode = this.nextNode;
                } else if (this.nextNode instanceof Place) {
                    // If a Place is clicked the selected Node is changed
                    this.lastNode = this.nextNode;
                } else if (!this.nextNode) {
                    // Click on the Canvas
                    const transition = this.createTransition(
                        event,
                        drawingArea,
                    );
                    this.dataService.getTransitions().push(transition);
                    this.dataService.connectNodes(this.lastNode, transition);
                    this.lastNode = transition;
                }
            } else if (this.lastNode instanceof Transition) {
                // Last Node was a Transition
                if (this.nextNode instanceof Place) {
                    // Connecting the Transition to an existing Place
                    const place = this.nextNode;
                    // this.dataService.getPlaces().push(place);
                    this.dataService.connectNodes(this.lastNode, place);
                    this.lastNode = this.nextNode;
                } else if (this.nextNode instanceof Transition) {
                    // If a Transition is clicked the selected Node is changed
                    this.lastNode = this.nextNode;
                } else if (!this.nextNode) {
                    // Click on the Canvas
                    const place = this.createPlace(event, drawingArea);
                    this.dataService.getPlaces().push(place);
                    this.dataService.connectNodes(this.lastNode, place);
                    this.lastNode = place;
                }
            }
            this.nextNode = null;
        }
    }

    dispatchSVGMouseDown(event: MouseEvent, drawingArea: HTMLElement) {
        // If the move button is activated and the canvas (not one of the elements on it!)
        // is drag & dropped the whole SVG should be panned
        if (this.uiService.button === ButtonState.Move) {
            this.editMoveElementsService.initializePetrinetPanning(event);
        }

        if (
            this.uiService.button === ButtonState.Blitz &&
            event.button == MouseConstants.Right_Click
        ) {
            this.lastNode = null;
            this.nextNode = null;
        }
        if (
            this.uiService.button === ButtonState.Blitz &&
            event.button == MouseConstants.Mouse_Wheel_Click &&
            !this.lastNode
        ) {
            event.preventDefault();
            const transition = this.createTransition(event, drawingArea);
            this.dataService.getTransitions().push(transition);
            this.lastNode = transition;
        }
        if (
            this.uiService.button === ButtonState.Arc &&
            this.dummyArc.points.length === 1
        ) {
            this.dummyArc.points.push(
                this.svgCoordinatesService.getRelativeEventCoords(
                    event,
                    drawingArea,
                ),
            );
        }
    }

    dispatchSVGMouseMove(event: MouseEvent, drawingArea: HTMLElement) {
        if (this.uiService.button === ButtonState.Move) {
            // If the move button is activated and the canvas (not one of the elements on it!)
            // is drag & dropped the whole SVG should be panned
            if (this.editMoveElementsService.isCanvasDragInProcess) {
                this.editMoveElementsService.movePetrinetPositionByMousePositionChange(
                    event,
                );
            } else {
                this.editMoveElementsService.moveNodeByMousePositionChange(
                    event,
                );
                this.editMoveElementsService.moveAnchorByMousePositionChange(
                    event,
                );
            }
        }
        if (
            this.uiService.button === ButtonState.Arc &&
            this.dummyArc?.points.length > 0
        ) {
            // Drawing the drag & drop DummyArc
            this.dummyArc.points[1] =
                this.svgCoordinatesService.getRelativeEventCoords(
                    event,
                    drawingArea,
                );
        }
    }

    dispatchSVGMouseUp(event: MouseEvent, drawingArea: HTMLElement) {
        if (this.uiService.button === ButtonState.Move) {
            this.editMoveElementsService.finalizeMove();
        }

        // Reset for both cancellation or finalization (bubble-up) of arc drawing
        if (this.uiService.button === ButtonState.Arc) {
            this.startTransition = undefined;
            this.startPlace = undefined;
            this.dummyArc.points = [];
        }

        // Resed anchorToDelete after both:
        // * A successfull deletion of an anchor: mouse up on the anchor element
        //   bubbles up to the svg element and triggers dispatchSVGMouseUp().
        // * An aborted anchor deletion: mouse up does not occur on the original
        //   anchor but somewhere else on the display area --> the event is captuered
        //   here as well.
        if (this.anchorToDelete) {
            this.anchorToDelete = undefined;
        }
    }

    // Places
    dispatchPlaceClick(event: MouseEvent, place: Place) {
        if (this.uiService.button === ButtonState.Add) {
            place.token++;
        }

        if (this.uiService.button === ButtonState.Remove) {
            if (place.token > 0) {
                place.token--;
            }
        }

        if (this.uiService.button === ButtonState.Delete) {
            this.dataService.removePlace(place);
        }
    }

    dispatchPlaceMouseDown(event: MouseEvent, place: Place) {
        if (this.uiService.button === ButtonState.Blitz) {
            if (event.button == MouseConstants.Right_Click) {
                this.dataService.removePlace(place);
            } else if (event.button == MouseConstants.Left_Click) {
                // Existing Place is selected as the next Node. Method is called before dispatchSVGClick
                this.nextNode = place;
            }
        }

        if (this.uiService.button === ButtonState.Move) {
            // Keep event from bubbling up to canvas and e.g. trigger canvas drag & drop
            event.stopPropagation();

            this.editMoveElementsService.initializeNodeMove(event, place);
        }

        // Set StartNode for Arc
        if (this.uiService.button === ButtonState.Arc) {
            this.startPlace = place;
            this.dummyArc?.points.push(place.position);
        }
    }

    dispatchPlaceMouseUp(event: MouseEvent, place: Place) {
        // Draw Arc with Place as EndNode
        if (
            this.startTransition &&
            !this.isArcExisting(this.startTransition, place) &&
            this.uiService.button === ButtonState.Arc
        ) {
            const newArc: Arc = new Arc(this.startTransition, place, 1);
            this.startTransition.appendPostArc(newArc);
            this.dataService.getArcs().push(newArc);
        }
    }

    // Transitions
    dispatchTransitionClick(event: MouseEvent, transition: Transition) {
        // Token game: fire transition
        if (this.uiService.tab === TabState.Play) {
            this.tokenGameService.fire(transition);
        } else if (
            this.uiService.tab === TabState.Build &&
            this.uiService.button === ButtonState.Select
        ) {
            this.matDialog.open(SetActionPopupComponent, {
                data: { node: transition },
            });
        }

        if (this.uiService.button === ButtonState.Delete) {
            this.dataService.removeTransition(transition);
        }
    }

    dispatchTransitionMouseDown(event: MouseEvent, transition: Transition) {
        if (this.uiService.button === ButtonState.Blitz) {
            if (event.button == MouseConstants.Right_Click) {
                this.dataService.removeTransition(transition);
            } else if (event.button == MouseConstants.Left_Click) {
                //Existing Transition is selected as the next Node. Method is called before dispatchSVGClick
                this.nextNode = transition;
            }
        }

        if (this.uiService.button === ButtonState.Move) {
            // Keep event from bubbling up to canvas and e.g. trigger canvas drag & drop
            event.stopPropagation();

            this.editMoveElementsService.initializeNodeMove(event, transition);
        }

        // Set StartNode for Arc
        if (this.uiService.button === ButtonState.Arc) {
            this.startTransition = transition;
            this.dummyArc?.points.push(transition.position);
        }
    }

    dispatchTransitionMouseUp(event: MouseEvent, transition: Transition) {
        // Draw Arc with Transition as EndNode
        if (
            this.startPlace &&
            !this.isArcExisting(this.startPlace, transition) &&
            this.uiService.button === ButtonState.Arc
        ) {
            const newArc: Arc = new Arc(this.startPlace, transition, 1);
            transition.appendPreArc(newArc);
            this.dataService.getArcs().push(newArc);
        }
    }

    // Arcs
    dispatchArcClick(event: MouseEvent, arc: Arc) {
        // Add Weight to Arc
        if (this.uiService.button === ButtonState.Add) {
            if (arc.weight > 0) {
                arc.weight++;
            } else if (arc.weight < 0) {
                arc.weight--;
            }
        }

        // Remove Weight from Arc
        if (this.uiService.button === ButtonState.Remove) {
            if (arc.weight > 1) {
                arc.weight--;
            } else if (arc.weight < -1) {
                arc.weight++;
            }
        }

        // Remove Arc
        // Check of the field anchorToDelete prevents arc deletion when
        // only an anchor should be deleted.
        if (
            this.uiService.button === ButtonState.Delete &&
            !this.anchorToDelete
        ) {
            this.dataService.removeArc(arc);
        }
    }

    onContextMenu(event: MouseEvent): void {
        if (this.uiService.button === ButtonState.Blitz) {
            event.preventDefault();
        }
    }

    dispatchArcMouseDown(
        event: MouseEvent,
        arc: Arc,
        drawingArea: HTMLElement,
    ) {
        if (
            this.uiService.button === ButtonState.Blitz &&
            event.button == MouseConstants.Right_Click
        ) {
            this.dataService.removeArc(arc);
        }
    }

    dispatchLineSegmentMouseDown(
        event: MouseEvent,
        arc: Arc,
        lineSegment: Point[],
        drawingArea: HTMLElement,
    ) {
        if (this.uiService.button === ButtonState.Anchor) {
            this.editMoveElementsService.insertAnchorIntoLineSegmentStart(
                event,
                arc,
                lineSegment,
                drawingArea,
            );
        }

        if (this.uiService.button === ButtonState.Move) {
            event.stopPropagation();
        }
    }

    // Anchors
    dispatchAnchorMouseDown(event: MouseEvent, anchor: Point) {
        if (this.uiService.button === ButtonState.Move) {
            event.stopPropagation();
            this.editMoveElementsService.initializeAnchorMove(event, anchor);
        }

        if (this.uiService.button === ButtonState.Delete) {
            // Register the anchor to be deleted
            this.anchorToDelete = anchor;
        }
    }

    dispatchAnchorMouseUp(event: MouseEvent, anchor: Point) {
        if (this.anchorToDelete === anchor) {
            this.dataService.removeAnchor(anchor);
        }
    }

    // ************************************************************************

    addPlace(event: MouseEvent, drawingArea: HTMLElement) {
        const place = this.createPlace(event, drawingArea);
        this.dataService.getPlaces().push(place);
    }

    createPlace(event: MouseEvent, drawingArea: HTMLElement): Place {
        const point = this.svgCoordinatesService.getRelativeEventCoords(
            event,
            drawingArea,
        );
        return new Place(0, point, this.getPlaceId());
    }

    addTransition(event: MouseEvent, drawingArea: HTMLElement) {
        const transition = this.createTransition(event, drawingArea);
        this.dataService.getTransitions().push(transition);
    }

    createTransition(event: MouseEvent, drawingArea: HTMLElement): Transition {
        const point = this.svgCoordinatesService.getRelativeEventCoords(
            event,
            drawingArea,
        );
        return new Transition(point, this.getTransitionId());
    }

    getPlaceId(): string {
        let i = 1;
        let found = false;
        let id: string = '';
        let placeIds: string[] = [];
        this.dataService.getPlaces().forEach((place) => {
            placeIds.push(place.id);
        });
        while (!found) {
            id = 'p' + i;
            if (placeIds.indexOf(id) === -1) {
                found = true;
            }
            i++;
        }
        return id;
    }

    getTransitionId(): string {
        let i = 1;
        let found = false;
        let id: string = '';
        let transitionIds: string[] = [];
        this.dataService.getTransitions().forEach((transition) => {
            transitionIds.push(transition.id);
        });
        while (!found) {
            id = 't' + i;
            if (transitionIds.indexOf(id) === -1) {
                found = true;
            }
            i++;
        }
        return id;
    }

    isArcExisting(startNode: Node, endNote: Node): boolean {
        return this.dataService
            .getArcs()
            .some((arc) => arc.from === startNode && arc.to === endNote);
    }

    // returns true if the provided place can be edited and should be highlighted
    isPlaceEditable(place: Place): boolean {
        const hasPreArcFromStartTransition =
            this.startTransition &&
            this.dataService.getArcs().filter((arc) => {
                return arc.from === this.startTransition && arc.to === place;
            }).length;

        return (
            (this.uiService.button === ButtonState.Move &&
                !this.editMoveElementsService.newAnchor) ||
            this.uiService.button === ButtonState.Add ||
            (this.uiService.button === ButtonState.Remove && place.token > 0) || // tokens can only be removed if the number of tokens in a place is > 0
            this.uiService.button === ButtonState.Delete ||
            (this.uiService.button === ButtonState.Arc &&
                !this.startPlace &&
                !hasPreArcFromStartTransition)
        ); // if the user starts dragging an arc from a place he can only finish on a transition --> places are no longer editable
    }

    // returns true if transitions can be edited and should be highlighted
    isTransitionEditable(transition: Transition): boolean {
        const hasPreArcFromStartPlace =
            this.startPlace &&
            transition.preArcs.filter((arc) => {
                return arc.from === this.startPlace;
            }).length;

        return (
            (this.uiService.button === ButtonState.Move &&
                !this.editMoveElementsService.newAnchor) ||
            this.uiService.button === ButtonState.Select ||
            this.uiService.button === ButtonState.Delete ||
            (this.uiService.button === ButtonState.Arc &&
                !this.startTransition &&
                !hasPreArcFromStartPlace)
        ); // if the user starts dragging an arc from a transition he can only finish on a place --> transitions no longer editable
    }

    // returns true if the provided arc can be edited and should be highlighted
    isArcEditable(arc: Arc): boolean {
        return (
            this.uiService.button === ButtonState.Anchor ||
            this.editMoveElementsService.newAnchor !== undefined ||
            this.uiService.button === ButtonState.Add ||
            (this.uiService.button === ButtonState.Remove &&
                Math.abs(arc.weight) > 1) || // arc weights can only be decreased if the absolute value is > 1
            this.uiService.button === ButtonState.Delete
        );
    }

    getNextLabel(label: string | undefined): string | undefined {
        const actions = this.dataService.getActions();
        if (label) {
            const labelIndex = actions.indexOf(label);
            if (labelIndex - 1 < actions.length) {
                return actions[labelIndex + 1];
            }
        } else {
            if (actions.length > 0) {
                return actions[0];
            }
        }
        return;
    }

    getLastLabel(label: string | undefined): string | undefined {
        const actions = this.dataService.getActions();
        if (label) {
            const labelIndex = actions.indexOf(label);
            if (labelIndex !== 0) {
                return actions[labelIndex - 1];
            }
        } else if (actions.length > 0) {
            return actions[actions.length - 1];
        }
        return;
    }

    protected readonly radius = radius;
    protected readonly placeIdYOffset = placeIdYOffset;

    protected readonly transitionWidth = transitionWidth;
    protected readonly transitionHeight = transitionHeight;
    protected readonly transitionXOffset = transitionXOffset;
    protected readonly transitionYOffset = transitionYOffset;
    protected readonly transitionIdYOffset = transitionIdYOffset;
    protected readonly transSilentWidth = transSilentWidth;
    protected readonly transSilentXOffset = transSilentXOffset;

    protected readonly anchorRadius = anchorRadius;

    protected readonly lineSeparator = lineSeparator;

    protected readonly TabState = TabState;
    protected readonly ButtonState = ButtonState;
}<|MERGE_RESOLUTION|>--- conflicted
+++ resolved
@@ -96,25 +96,6 @@
         contentType: string,
     ) {
         if (content) {
-<<<<<<< HEAD
-            // Use pnml parser if file type is pnml
-            // we'll try the json parser for all other cases
-            if (contentType === 'pnml') {
-                const [places, transitions, arcs, actions] =
-                    this.pnmlService.parse(content);
-                this.dataService.places = places;
-                this.dataService.transitions = transitions;
-                this.dataService.arcs = arcs;
-                this.dataService.actions = actions;
-            } else {
-                const [places, transitions, arcs, actions] =
-                    this.parserService.parse(content);
-                this.dataService.places = places;
-                this.dataService.transitions = transitions;
-                this.dataService.arcs = arcs;
-
-                this.dataService.actions = actions;
-=======
             // variable to parse the data into
             let parsedData: [
                 Array<Place>,
@@ -136,7 +117,6 @@
                     data: { parsingError: true, schemaValidationError: false },
                 });
                 return;
->>>>>>> c1f2543d
             }
 
             // schema validation here (?)
