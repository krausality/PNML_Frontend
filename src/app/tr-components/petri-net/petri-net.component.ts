--- conflicted
+++ resolved
@@ -141,13 +141,8 @@
             // example method: can be deleted/replaced with final implementation
             this.addPlace(event, drawingArea);
         }
-<<<<<<< HEAD
-        if (this.uiService.button === "transition") {
+        if (this.uiService.button === ButtonState.Transition) {
             this.addTransition(event, drawingArea);
-=======
-        if (this.uiService.button === ButtonState.Transition) {
-            // Method for adding transition
->>>>>>> 16982ff6
         }
     }
 
@@ -161,7 +156,7 @@
 
     dispatchSVGMouseUp(event: MouseEvent, drawingArea: HTMLElement) {
         // Reset StartNode when Drag&Drop is cancelled
-        if (this.uiService.button === 'arc') {
+        if (this.uiService.button === ButtonState.Arc) {
             this.startTransition = undefined;
             this.startPlace = undefined;
         }
@@ -174,7 +169,7 @@
 
     dispatchPlaceMouseDown(event: MouseEvent, place: Place) {
         // Set StartNode for Arc
-        if (this.uiService.button === 'arc') {
+        if (this.uiService.button === ButtonState.Arc) {
             this.startPlace = place;
         }
     }
@@ -182,7 +177,7 @@
     dispatchPlaceMouseUp(event: MouseEvent, place: Place) {
         // Draw Arc with Place as EndNode
         if(this.startTransition && !this.isArcExisting(this.startTransition, place)) {
-            if (this.uiService.button === 'arc' && this.startTransition) {
+            if (this.uiService.button === ButtonState.Arc && this.startTransition) {
                 this.dataService.getArcs().push(new Arc(this.startTransition, place, 1));
                 this.startTransition = undefined;
             }
@@ -200,7 +195,7 @@
 
     dispatchTransitionMouseDown(event: MouseEvent, transition: Transition) {
         // Set StartNode for Arc
-        if (this.uiService.button === 'arc') {
+        if (this.uiService.button === ButtonState.Arc) {
             this.startTransition = transition;
         }
     }
@@ -208,7 +203,7 @@
     dispatchTransitionMouseUp(event: MouseEvent, transition: Transition) {
         // Draw Arc with Transition as EndNode
         if(this.startPlace && !this.isArcExisting(this.startPlace, transition)){
-            if (this.uiService.button === 'arc' && this.startPlace) {
+            if (this.uiService.button === ButtonState.Arc && this.startPlace) {
                 this.dataService.getArcs().push(new Arc(this.startPlace, transition, 1));
                 this.startPlace = undefined;
             }
