import { HttpClient } from '@angular/common/http';
import { Component, EventEmitter, Input, Output } from '@angular/core';
import { ParserService } from 'src/app/tr-services/parser.service';
import { catchError, of, take } from 'rxjs';
import { FileReaderService } from '../../services/file-reader.service';
import { DataService } from '../../tr-services/data.service';
import { ExampleFileComponent } from 'src/app/components/example-file/example-file.component';

import {
    anchorRadius,
    placeIdYOffset,
    radius,
    transitionHeight,
    transitionIdYOffset,
    transitionWidth,
    transitionXOffset,
    transitionYOffset,
    transSilentWidth,
    transSilentXOffset,
    lineSeparator,
} from '../../tr-services/position.constants';

import { PnmlService } from '../../tr-services/pnml.service';
import { ExportJsonDataService } from 'src/app/tr-services/export-json-data.service';
import { UiService } from 'src/app/tr-services/ui.service';
import { Place } from 'src/app/tr-classes/petri-net/place';
import { Point } from 'src/app/tr-classes/petri-net/point';
import { Transition } from 'src/app/tr-classes/petri-net/transition';
import { Arc } from 'src/app/tr-classes/petri-net/arc';
import { EditMoveElementsService } from 'src/app/tr-services/edit-move-elements.service';
import { ButtonState, TabState } from 'src/app/tr-enums/ui-state';
import { TokenGameService } from 'src/app/tr-services/token-game.service';
import { MatDialog } from '@angular/material/dialog';
import { SetActionPopupComponent } from '../set-action-popup/set-action-popup.component';
import { Node } from 'src/app/tr-interfaces/petri-net/node';
import { MouseConstants } from '../../tr-enums/mouse-constants';
import { SvgCoordinatesService } from 'src/app/tr-services/svg-coordinates-service';
import { DummyArc } from 'src/app/tr-classes/petri-net/dummyArc';
<<<<<<< HEAD
import {LayoutSugyiamaService} from "../../tr-services/layout-sugyiama.service";
=======
import { ErrorPopupComponent } from '../error-popup/error-popup.component';
>>>>>>> a25efa6c

@Component({
    selector: 'app-petri-net',
    templateUrl: './petri-net.component.html',
    styleUrls: ['./petri-net.component.css'],
})
export class PetriNetComponent {
    @Input() buttonState: ButtonState | undefined;

    lastNode: Node | null = null;
    nextNode: Node | null = null;

    constructor(
        private parserService: ParserService,
        private httpClient: HttpClient,
        private fileReaderService: FileReaderService,
        protected dataService: DataService,
        protected exportJsonDataService: ExportJsonDataService,
        protected pnmlService: PnmlService,
        protected uiService: UiService,
        protected tokenGameService: TokenGameService,
        private matDialog: MatDialog,
        protected editMoveElementsService: EditMoveElementsService,
        protected svgCoordinatesService: SvgCoordinatesService,
        private layoutSugyiamaService: LayoutSugyiamaService,
    ) {
        this.httpClient
            .get('assets/example.json', { responseType: 'text' })
            .subscribe((data) => {
                const [places, transitions, arcs, actions] =
                    parserService.parse(data);
                this.dataService.places = places;
                this.dataService.transitions = transitions;
                this.dataService.arcs = arcs;
                this.dataService.actions = actions;
            });

        // this.httpClient.get("assets/example.pnml", { responseType: "text" }).subscribe(data => {
        //     const [places, transitions, arcs] = pnmlService.parse(data);
        //     this.dataService.places = places;
        //     this.dataService.transitions = transitions;
        //     this.dataService.arcs = arcs;
        // });
        this.uiService.buttonState$.subscribe((buttonState) => {
            if (buttonState !== ButtonState.Blitz) {
                this.lastNode = null;
            }
        });
    }

    startTransition: Transition | undefined;
    startPlace: Place | undefined;
    anchorToDelete: Point | undefined;
    dummyArc = new DummyArc();

    private parsePetrinetData(
        content: string | undefined,
        contentType: string,
    ) {
        if (content) {
            // variable to parse the data into
            let parsedData: [
                Array<Place>,
                Array<Transition>,
                Array<Arc>,
                Array<string>,
            ];

            try {
                // Use pnml parser if file type is pnml
                // we'll try the json parser for all other cases
                if (contentType === 'pnml') {
                    parsedData = this.pnmlService.parse(content);
                } else {
                    parsedData = this.parserService.parse(content);
                }
            } catch (error) {
                this.matDialog.open(ErrorPopupComponent, {
                    data: { parsingError: true, schemaValidationError: false },
                });
                return;
            }
<<<<<<< HEAD
            if(this.dataService.hasElementsWithoutPosition()) {
                this.layoutSugyiamaService.applySugyiamaLayout();
            }
=======

            // schema validation here (?)
            // show popup with data: { parsingError: false, schemaValidationError: true }
            // if schema fails to validate

            // destructure the parsed data and overwrite the corresponding parameters
            // in the data service
            const [places, transitions, arcs, actions] = parsedData;
            this.dataService.places = places;
            this.dataService.transitions = transitions;
            this.dataService.arcs = arcs;
            this.dataService.actions = actions;
>>>>>>> a25efa6c
        }
    }

    // Process Drag & Drop using Observables
    public processDropEvent(e: DragEvent) {
        e.preventDefault();

        const fileLocation = e.dataTransfer?.getData(
            ExampleFileComponent.META_DATA_CODE,
        );

        if (fileLocation) {
            this.fetchFile(fileLocation);
        } else {
            this.readFile(e.dataTransfer?.files);
        }
    }

    private fetchFile(link: string) {
        this.httpClient
            .get(link, {
                responseType: 'text',
            })
            .pipe(
                catchError((err) => {
                    console.error(
                        'Error while fetching file from link',
                        link,
                        err,
                    );
                    return of(undefined);
                }),
                take(1),
            )
            .subscribe((content) => {
                this.parsePetrinetData(content, 'json');
                this.emitFileContent(content);
            });
    }

    private readFile(files: FileList | undefined | null) {
        if (files === undefined || files === null || files.length === 0) {
            return;
        }

        const file = files[0];

        // the file does not have a correct file type set,
        // extract type from file name
        const extension = file.name.split('.').pop();
        const fileType = extension ? extension : '';

        this.fileReaderService
            .readFile(files[0])
            .pipe(take(1))
            .subscribe((content) => {
                this.parsePetrinetData(content, fileType);
                this.emitFileContent(content);
            });
    }

    private emitFileContent(content: string | undefined) {
        if (content === undefined) {
            return;
        }
        // instead of emitting the file content we set the current code editor format as
        // next value of the BehaviorSubject in order to have the code editor component
        // load the source code by itself (with our formatting applied)
        this.uiService.codeEditorFormat$.next(
            this.uiService.codeEditorFormat$.value,
        );
    }

    public prevent(e: DragEvent) {
        // dragover must be prevented for drop to work
        e.preventDefault();
    }

    protected onWheelEventTransition(e: WheelEvent, transition: Transition) {
        if (
            this.uiService.button === ButtonState.Blitz ||
            this.uiService.button === ButtonState.Select
        ) {
            e.preventDefault();
            e.stopPropagation();
            if (e.deltaY < 0) {
                transition.label = this.getNextLabel(transition.label);
            } else {
                transition.label = this.getLastLabel(transition.label);
            }
        }
    }

    protected onWheelEventPlace(e: WheelEvent, place: Place) {
        //Scrolling is allowed in Both Directions with the Blitz-Tool
        if (this.uiService.button === ButtonState.Blitz) {
            e.preventDefault();
            e.stopPropagation();

            if (e.deltaY < 0) {
                place.token++;
            }
            if (e.deltaY > 0 && place.token > 0) {
                place.token--;
            }
        }
        if (this.uiService.button === ButtonState.Add) {
            e.preventDefault();
            e.stopPropagation();

            if (e.deltaY < 0) {
                place.token++;
            }
        } else if (this.uiService.button === ButtonState.Remove) {
            e.preventDefault();
            e.stopPropagation();

            if (e.deltaY > 0 && place.token > 0) {
                place.token--;
            }
        }
    }

    protected onWheelEventArc(e: WheelEvent, arc: Arc) {
        //Scrolling is allowed in Both Directions with the Blitz-Tool
        if (this.uiService.button === ButtonState.Blitz) {
            e.preventDefault();
            e.stopPropagation();

            if (e.deltaY < 0) {
                // positives Gewicht erhöhen
                if (arc.weight > 0) {
                    arc.weight++;
                } // negatives Gewicht erhöhren
                else if (arc.weight < 0) {
                    arc.weight--;
                }
            }
            if (e.deltaY > 0) {
                // positives Gewicht verringern
                if (arc.weight > 1) {
                    arc.weight--;
                } // negatives Gewicht verringern
                else if (arc.weight < -1) {
                    arc.weight++;
                }
                //Scroll Up
            }
        }
        if (this.uiService.button === ButtonState.Add) {
            e.preventDefault();
            e.stopPropagation();

            if (e.deltaY < 0) {
                // positives Gewicht erhöhen
                if (arc.weight > 0) {
                    arc.weight++;
                } // negatives Gewicht erhöhren
                else if (arc.weight < 0) {
                    arc.weight--;
                }
            }
        } else if (this.uiService.button === ButtonState.Remove) {
            e.preventDefault();
            e.stopPropagation();

            if (e.deltaY > 0) {
                // positives Gewicht verringern
                if (arc.weight > 1) {
                    arc.weight--;
                } // negatives Gewicht verringern
                else if (arc.weight < -1) {
                    arc.weight++;
                }
                //Scroll Up
            }
        }
    }

    // Dispatch methods for display events ************************************

    // SVG
    dispatchSVGClick(event: MouseEvent, drawingArea: HTMLElement) {
        event.preventDefault();
        if (this.uiService.button === ButtonState.Place) {
            // example method: can be deleted/replaced with final implementation
            this.addPlace(event, drawingArea);
        }
        if (this.uiService.button === ButtonState.Transition) {
            this.addTransition(event, drawingArea);
        }

        //Reset Blitz-Tool to start new with a new Place
        if (this.uiService.button !== ButtonState.Blitz) {
            this.lastNode = null;
        }

        if (this.uiService.button === ButtonState.Blitz) {
            if (this.nextNode) {
                // Initialising Blitz-Tool by clickling on an existing Node
                if (!this.lastNode) {
                    this.lastNode = this.nextNode;
                    this.nextNode = null;
                    return;
                }
            }

            if (!this.lastNode) {
                // Initialising Blitz-Tool by clickling on the Canvas
                const place = this.createPlace(event, drawingArea);
                this.dataService.getPlaces().push(place);
                this.lastNode = place;
            } else if (this.lastNode instanceof Place) {
                // Last Node was a Place
                if (this.nextNode instanceof Transition) {
                    // Connecting the Place to an existing Transition
                    const transition = this.nextNode;
                    // this.dataService.getTransitions().push(transition);
                    this.dataService.connectNodes(this.lastNode, transition);
                    this.lastNode = this.nextNode;
                } else if (this.nextNode instanceof Place) {
                    // If a Place is clicked the selected Node is changed
                    this.lastNode = this.nextNode;
                } else if (!this.nextNode) {
                    // Click on the Canvas
                    const transition = this.createTransition(
                        event,
                        drawingArea,
                    );
                    this.dataService.getTransitions().push(transition);
                    this.dataService.connectNodes(this.lastNode, transition);
                    this.lastNode = transition;
                }
            } else if (this.lastNode instanceof Transition) {
                // Last Node was a Transition
                if (this.nextNode instanceof Place) {
                    // Connecting the Transition to an existing Place
                    const place = this.nextNode;
                    // this.dataService.getPlaces().push(place);
                    this.dataService.connectNodes(this.lastNode, place);
                    this.lastNode = this.nextNode;
                } else if (this.nextNode instanceof Transition) {
                    // If a Transition is clicked the selected Node is changed
                    this.lastNode = this.nextNode;
                } else if (!this.nextNode) {
                    // Click on the Canvas
                    const place = this.createPlace(event, drawingArea);
                    this.dataService.getPlaces().push(place);
                    this.dataService.connectNodes(this.lastNode, place);
                    this.lastNode = place;
                }
            }
            this.nextNode = null;
        }
    }

    dispatchSVGMouseDown(event: MouseEvent, drawingArea: HTMLElement) {
        // If the move button is activated and the canvas (not one of the elements on it!)
        // is drag & dropped the whole SVG should be panned
        if (this.uiService.button === ButtonState.Move) {
            this.editMoveElementsService.initializePetrinetPanning(event);
        }

        if (
            this.uiService.button === ButtonState.Blitz &&
            event.button == MouseConstants.Right_Click
        ) {
            this.lastNode = null;
            this.nextNode = null;
        }
        if (
            this.uiService.button === ButtonState.Blitz &&
            event.button == MouseConstants.Mouse_Wheel_Click &&
            !this.lastNode
        ) {
            event.preventDefault();
            const transition = this.createTransition(event, drawingArea);
            this.dataService.getTransitions().push(transition);
            this.lastNode = transition;
        }
        if (
            this.uiService.button === ButtonState.Arc &&
            this.dummyArc.points.length === 1
        ) {
            this.dummyArc.points.push(
                this.svgCoordinatesService.getRelativeEventCoords(
                    event,
                    drawingArea,
                ),
            );
        }
    }

    dispatchSVGMouseMove(event: MouseEvent, drawingArea: HTMLElement) {
        if (this.uiService.button === ButtonState.Move) {
            // If the move button is activated and the canvas (not one of the elements on it!)
            // is drag & dropped the whole SVG should be panned
            if (this.editMoveElementsService.isCanvasDragInProcess) {
                this.editMoveElementsService.movePetrinetPositionByMousePositionChange(
                    event,
                );
            } else {
                this.editMoveElementsService.moveNodeByMousePositionChange(
                    event,
                );
                this.editMoveElementsService.moveAnchorByMousePositionChange(
                    event,
                );
            }
        }
        if (
            this.uiService.button === ButtonState.Arc &&
            this.dummyArc?.points.length > 0
        ) {
            // Drawing the drag & drop DummyArc
            this.dummyArc.points[1] =
                this.svgCoordinatesService.getRelativeEventCoords(
                    event,
                    drawingArea,
                );
        }
    }

    dispatchSVGMouseUp(event: MouseEvent, drawingArea: HTMLElement) {
        if (this.uiService.button === ButtonState.Move) {
            this.editMoveElementsService.finalizeMove();
        }

        // Reset for both cancellation or finalization (bubble-up) of arc drawing
        if (this.uiService.button === ButtonState.Arc) {
            this.startTransition = undefined;
            this.startPlace = undefined;
            this.dummyArc.points = [];
        }

        // Resed anchorToDelete after both:
        // * A successfull deletion of an anchor: mouse up on the anchor element
        //   bubbles up to the svg element and triggers dispatchSVGMouseUp().
        // * An aborted anchor deletion: mouse up does not occur on the original
        //   anchor but somewhere else on the display area --> the event is captuered
        //   here as well.
        if (this.anchorToDelete) {
            this.anchorToDelete = undefined;
        }
    }

    // Places
    dispatchPlaceClick(event: MouseEvent, place: Place) {
        if (this.uiService.button === ButtonState.Add) {
            place.token++;
        }

        if (this.uiService.button === ButtonState.Remove) {
            if (place.token > 0) {
                place.token--;
            }
        }

        if (this.uiService.button === ButtonState.Delete) {
            this.dataService.removePlace(place);
        }
    }

    dispatchPlaceMouseDown(event: MouseEvent, place: Place) {
        if (this.uiService.button === ButtonState.Blitz) {
            if (event.button == MouseConstants.Right_Click) {
                this.dataService.removePlace(place);
            } else if (event.button == MouseConstants.Left_Click) {
                // Existing Place is selected as the next Node. Method is called before dispatchSVGClick
                this.nextNode = place;
            }
        }

        if (this.uiService.button === ButtonState.Move) {
            // Keep event from bubbling up to canvas and e.g. trigger canvas drag & drop
            event.stopPropagation();

            this.editMoveElementsService.initializeNodeMove(event, place);
        }

        // Set StartNode for Arc
        if (this.uiService.button === ButtonState.Arc) {
            this.startPlace = place;
            this.dummyArc?.points.push(place.position);
        }
    }

    dispatchPlaceMouseUp(event: MouseEvent, place: Place) {
        // Draw Arc with Place as EndNode
        if (
            this.startTransition &&
            !this.isArcExisting(this.startTransition, place) &&
            this.uiService.button === ButtonState.Arc
        ) {
            const newArc: Arc = new Arc(this.startTransition, place, 1);
            this.startTransition.appendPostArc(newArc);
            this.dataService.getArcs().push(newArc);
        }
    }

    // Transitions
    dispatchTransitionClick(event: MouseEvent, transition: Transition) {
        // Token game: fire transition
        if (this.uiService.tab === TabState.Play) {
            this.tokenGameService.fire(transition);
        } else if (
            this.uiService.tab === TabState.Build &&
            this.uiService.button === ButtonState.Select
        ) {
            this.matDialog.open(SetActionPopupComponent, {
                data: { node: transition },
            });
        }

        if (this.uiService.button === ButtonState.Delete) {
            this.dataService.removeTransition(transition);
        }
    }

    dispatchTransitionMouseDown(event: MouseEvent, transition: Transition) {
        if (this.uiService.button === ButtonState.Blitz) {
            if (event.button == MouseConstants.Right_Click) {
                this.dataService.removeTransition(transition);
            } else if (event.button == MouseConstants.Left_Click) {
                //Existing Transition is selected as the next Node. Method is called before dispatchSVGClick
                this.nextNode = transition;
            }
        }

        if (this.uiService.button === ButtonState.Move) {
            // Keep event from bubbling up to canvas and e.g. trigger canvas drag & drop
            event.stopPropagation();

            this.editMoveElementsService.initializeNodeMove(event, transition);
        }

        // Set StartNode for Arc
        if (this.uiService.button === ButtonState.Arc) {
            this.startTransition = transition;
            this.dummyArc?.points.push(transition.position);
        }
    }

    dispatchTransitionMouseUp(event: MouseEvent, transition: Transition) {
        // Draw Arc with Transition as EndNode
        if (
            this.startPlace &&
            !this.isArcExisting(this.startPlace, transition) &&
            this.uiService.button === ButtonState.Arc
        ) {
            const newArc: Arc = new Arc(this.startPlace, transition, 1);
            transition.appendPreArc(newArc);
            this.dataService.getArcs().push(newArc);
        }
    }

    // Arcs
    dispatchArcClick(event: MouseEvent, arc: Arc) {
        // Add Weight to Arc
        if (this.uiService.button === ButtonState.Add) {
            if (arc.weight > 0) {
                arc.weight++;
            } else if (arc.weight < 0) {
                arc.weight--;
            }
        }

        // Remove Weight from Arc
        if (this.uiService.button === ButtonState.Remove) {
            if (arc.weight > 1) {
                arc.weight--;
            } else if (arc.weight < -1) {
                arc.weight++;
            }
        }

        // Remove Arc
        // Check of the field anchorToDelete prevents arc deletion when
        // only an anchor should be deleted.
        if (
            this.uiService.button === ButtonState.Delete &&
            !this.anchorToDelete
        ) {
            this.dataService.removeArc(arc);
        }
    }

    onContextMenu(event: MouseEvent): void {
        if (this.uiService.button === ButtonState.Blitz) {
            event.preventDefault();
        }
    }

    dispatchArcMouseDown(
        event: MouseEvent,
        arc: Arc,
        drawingArea: HTMLElement,
    ) {
        if (
            this.uiService.button === ButtonState.Blitz &&
            event.button == MouseConstants.Right_Click
        ) {
            this.dataService.removeArc(arc);
        }
    }

    dispatchLineSegmentMouseDown(
        event: MouseEvent,
        arc: Arc,
        lineSegment: Point[],
        drawingArea: HTMLElement,
    ) {
        if (this.uiService.button === ButtonState.Anchor) {
            this.editMoveElementsService.insertAnchorIntoLineSegmentStart(
                event,
                arc,
                lineSegment,
                drawingArea,
            );
        }

        if (this.uiService.button === ButtonState.Move) {
            event.stopPropagation();
        }
    }

    // Anchors
    dispatchAnchorMouseDown(event: MouseEvent, anchor: Point) {
        if (this.uiService.button === ButtonState.Move) {
            event.stopPropagation();
            this.editMoveElementsService.initializeAnchorMove(event, anchor);
        }

        if (this.uiService.button === ButtonState.Delete) {
            // Register the anchor to be deleted
            this.anchorToDelete = anchor;
        }
    }

    dispatchAnchorMouseUp(event: MouseEvent, anchor: Point) {
        if (this.anchorToDelete === anchor) {
            this.dataService.removeAnchor(anchor);
        }
    }

    // ************************************************************************

    addPlace(event: MouseEvent, drawingArea: HTMLElement) {
        const place = this.createPlace(event, drawingArea);
        this.dataService.getPlaces().push(place);
    }

    createPlace(event: MouseEvent, drawingArea: HTMLElement): Place {
        const point = this.svgCoordinatesService.getRelativeEventCoords(
            event,
            drawingArea,
        );
        return new Place(0, point, this.getPlaceId());
    }

    addTransition(event: MouseEvent, drawingArea: HTMLElement) {
        const transition = this.createTransition(event, drawingArea);
        this.dataService.getTransitions().push(transition);
    }

    createTransition(event: MouseEvent, drawingArea: HTMLElement): Transition {
        const point = this.svgCoordinatesService.getRelativeEventCoords(
            event,
            drawingArea,
        );
        return new Transition(point, this.getTransitionId());
    }

    getPlaceId(): string {
        let i = 1;
        let found = false;
        let id: string = '';
        let placeIds: string[] = [];
        this.dataService.getPlaces().forEach((place) => {
            placeIds.push(place.id);
        });
        while (!found) {
            id = 'p' + i;
            if (placeIds.indexOf(id) === -1) {
                found = true;
            }
            i++;
        }
        return id;
    }

    getTransitionId(): string {
        let i = 1;
        let found = false;
        let id: string = '';
        let transitionIds: string[] = [];
        this.dataService.getTransitions().forEach((transition) => {
            transitionIds.push(transition.id);
        });
        while (!found) {
            id = 't' + i;
            if (transitionIds.indexOf(id) === -1) {
                found = true;
            }
            i++;
        }
        return id;
    }

    isArcExisting(startNode: Node, endNote: Node): boolean {
        return this.dataService
            .getArcs()
            .some((arc) => arc.from === startNode && arc.to === endNote);
    }

    // returns true if the provided place can be edited and should be highlighted
    isPlaceEditable(place: Place): boolean {
        const hasPreArcFromStartTransition =
            this.startTransition &&
            this.dataService.getArcs().filter((arc) => {
                return arc.from === this.startTransition && arc.to === place;
            }).length;

        return (
            (this.uiService.button === ButtonState.Move &&
                !this.editMoveElementsService.newAnchor) ||
            this.uiService.button === ButtonState.Add ||
            (this.uiService.button === ButtonState.Remove && place.token > 0) || // tokens can only be removed if the number of tokens in a place is > 0
            this.uiService.button === ButtonState.Delete ||
            (this.uiService.button === ButtonState.Arc &&
                !this.startPlace &&
                !hasPreArcFromStartTransition)
        ); // if the user starts dragging an arc from a place he can only finish on a transition --> places are no longer editable
    }

    // returns true if transitions can be edited and should be highlighted
    isTransitionEditable(transition: Transition): boolean {
        const hasPreArcFromStartPlace =
            this.startPlace &&
            transition.preArcs.filter((arc) => {
                return arc.from === this.startPlace;
            }).length;

        return (
            (this.uiService.button === ButtonState.Move &&
                !this.editMoveElementsService.newAnchor) ||
            this.uiService.button === ButtonState.Select ||
            this.uiService.button === ButtonState.Delete ||
            (this.uiService.button === ButtonState.Arc &&
                !this.startTransition &&
                !hasPreArcFromStartPlace)
        ); // if the user starts dragging an arc from a transition he can only finish on a place --> transitions no longer editable
    }

    // returns true if the provided arc can be edited and should be highlighted
    isArcEditable(arc: Arc): boolean {
        return (
            this.uiService.button === ButtonState.Anchor ||
            this.editMoveElementsService.newAnchor !== undefined ||
            this.uiService.button === ButtonState.Add ||
            (this.uiService.button === ButtonState.Remove &&
                Math.abs(arc.weight) > 1) || // arc weights can only be decreased if the absolute value is > 1
            this.uiService.button === ButtonState.Delete
        );
    }

    getNextLabel(label: string | undefined): string | undefined {
        const actions = this.dataService.getActions();
        if (label) {
            const labelIndex = actions.indexOf(label);
            if (labelIndex - 1 < actions.length) {
                return actions[labelIndex + 1];
            }
        } else {
            if (actions.length > 0) {
                return actions[0];
            }
        }
        return;
    }

    getLastLabel(label: string | undefined): string | undefined {
        const actions = this.dataService.getActions();
        if (label) {
            const labelIndex = actions.indexOf(label);
            if (labelIndex !== 0) {
                return actions[labelIndex - 1];
            }
        } else if (actions.length > 0) {
            return actions[actions.length - 1];
        }
        return;
    }

    protected readonly radius = radius;
    protected readonly placeIdYOffset = placeIdYOffset;

    protected readonly transitionWidth = transitionWidth;
    protected readonly transitionHeight = transitionHeight;
    protected readonly transitionXOffset = transitionXOffset;
    protected readonly transitionYOffset = transitionYOffset;
    protected readonly transitionIdYOffset = transitionIdYOffset;
    protected readonly transSilentWidth = transSilentWidth;
    protected readonly transSilentXOffset = transSilentXOffset;

    protected readonly anchorRadius = anchorRadius;

    protected readonly lineSeparator = lineSeparator;

    protected readonly TabState = TabState;
    protected readonly ButtonState = ButtonState;
}<|MERGE_RESOLUTION|>--- conflicted
+++ resolved
@@ -36,11 +36,8 @@
 import { MouseConstants } from '../../tr-enums/mouse-constants';
 import { SvgCoordinatesService } from 'src/app/tr-services/svg-coordinates-service';
 import { DummyArc } from 'src/app/tr-classes/petri-net/dummyArc';
-<<<<<<< HEAD
-import {LayoutSugyiamaService} from "../../tr-services/layout-sugyiama.service";
-=======
 import { ErrorPopupComponent } from '../error-popup/error-popup.component';
->>>>>>> a25efa6c
+import { LayoutSugyiamaService } from '../../tr-services/layout-sugyiama.service';
 
 @Component({
     selector: 'app-petri-net',
@@ -123,11 +120,6 @@
                 });
                 return;
             }
-<<<<<<< HEAD
-            if(this.dataService.hasElementsWithoutPosition()) {
-                this.layoutSugyiamaService.applySugyiamaLayout();
-            }
-=======
 
             // schema validation here (?)
             // show popup with data: { parsingError: false, schemaValidationError: true }
@@ -140,7 +132,10 @@
             this.dataService.transitions = transitions;
             this.dataService.arcs = arcs;
             this.dataService.actions = actions;
->>>>>>> a25efa6c
+
+            if (this.dataService.hasElementsWithoutPosition()) {
+                this.layoutSugyiamaService.applySugyiamaLayout();
+            }
         }
     }
 
