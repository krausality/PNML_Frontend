import { HttpClient } from '@angular/common/http';
import { Component, EventEmitter, Output } from '@angular/core';
import { ParserService } from 'src/app/tr-services/parser.service';
import { catchError, of, take } from 'rxjs';
import { FileReaderService } from "../../services/file-reader.service";
import { DataService } from "../../tr-services/data.service";
import { ExampleFileComponent } from "src/app/components/example-file/example-file.component";

import {
    radius,
    placeIdYOffset,
    transitionWidth,
    transitionHeight,
    transitionXOffset,
    transitionYOffset,
    transitionIdYOffset,
    anchorRadius
} from "../../tr-services/position.constants";
import { PnmlService } from "../../tr-services/pnml.service";
import { ExportJsonDataService } from 'src/app/tr-services/export-json-data.service';
import { mathAbsPipe } from 'src/app/tr-pipes/math-abs.pipe';
import { UiService } from 'src/app/tr-services/ui.service';
import { Place } from 'src/app/tr-classes/petri-net/place';
import { Point } from 'src/app/tr-classes/petri-net/point';
import { Transition } from 'src/app/tr-classes/petri-net/transition';
import { Arc } from 'src/app/tr-classes/petri-net/arc';
<<<<<<< HEAD
import { EditMoveElementsService } from 'src/app/tr-services/edit-move-elements.service';
=======
import { ButtonState, TabState } from 'src/app/tr-enums/ui-state';
>>>>>>> 16982ff6
import { TokenGameService } from 'src/app/tr-services/token-game.service';

@Component({
    selector: 'app-petri-net',
    templateUrl: './petri-net.component.html',
    styleUrls: ['./petri-net.component.css']
})
export class PetriNetComponent {
    @Output('fileContent') fileContent: EventEmitter<string>;

    constructor(private parserService: ParserService, private httpClient: HttpClient, private fileReaderService: FileReaderService, protected dataService: DataService, protected exportJsonDataService: ExportJsonDataService, protected pnmlService: PnmlService, protected uiService: UiService, protected tokenGameService: TokenGameService, private editMoveElementsService: EditMoveElementsService) {
        this.httpClient.get("assets/example_more_anchors.json", { responseType: "text" }).subscribe(data => {
            const [places, transitions, arcs, actions] = parserService.parse(data);
            this.dataService.places = places;
            this.dataService.transitions = transitions;
            this.dataService.arcs = arcs;
            this.dataService.actions = actions;
        });

        // this.httpClient.get("assets/example.pnml", { responseType: "text" }).subscribe(data => {
        //     const [places, transitions, arcs] = pnmlService.parse(data);
        //     this.dataService.places = places;
        //     this.dataService.transitions = transitions;
        //     this.dataService.arcs = arcs;
        // });

        this.fileContent = new EventEmitter<string>();
    }

    private parsePetrinetData(content: string | undefined, contentType: string) {
        if (content) {
            // Use pnml parser if file type is pnml
            // we'll try the json parser for all other cases
            if (contentType === 'pnml') {
                const [places, transitions, arcs] = this.pnmlService.parse(content);
                this.dataService.places = places;
                this.dataService.transitions = transitions;
                this.dataService.arcs = arcs;
            } else {
                const [places, transitions, arcs, actions] = this.parserService.parse(content);
                this.dataService.places = places;
                this.dataService.transitions = transitions;
                this.dataService.arcs = arcs;
                this.dataService.actions = actions;
            }
        }
    }

    // Process Drag & Drop using Observables
    public processDropEvent(e: DragEvent) {
        e.preventDefault();

        const fileLocation = e.dataTransfer?.getData(ExampleFileComponent.META_DATA_CODE);

        if (fileLocation) {
            this.fetchFile(fileLocation);
        } else {
            this.readFile(e.dataTransfer?.files);
        }
    }

    private fetchFile(link: string) {
        this.httpClient.get(link, {
            responseType: 'text'
        }).pipe(
            catchError(err => {
                console.error('Error while fetching file from link', link, err);
                return of(undefined);
            }),
            take(1)
        ).subscribe(content => {
            this.parsePetrinetData(content, 'json');
            this.emitFileContent(content);
        })
    }

    private readFile(files: FileList | undefined | null) {
        if (files === undefined || files === null || files.length === 0) {
            return;
        }

        const file = files[0];

        // the file does not have a correct file type set,
        // extract type from file name
        const extension = file.name.split('.').pop();
        const fileType = extension ? extension : '';

        this.fileReaderService.readFile(files[0]).pipe(take(1)).subscribe(content => {
            this.parsePetrinetData(content, fileType);
            this.emitFileContent(content);
        });
    }

    private emitFileContent(content: string | undefined) {
        if (content === undefined) {
            return;
        }
        this.fileContent.emit(content);
    }

    public prevent(e: DragEvent) {
        // dragover must be prevented for drop to work
        e.preventDefault();
    }

    // Dispatch methods for display events ************************************

    // SVG
    dispatchSVGClick(event: MouseEvent, drawingArea: HTMLElement) {
        if (this.uiService.button === ButtonState.Place) {
            // example method: can be deleted/replaced with final implementation
            this.addPlace(event, drawingArea);
        }
        if (this.uiService.button === ButtonState.Transition) {
            // Method for adding transition
        }
    }

    dispatchSVGMouseDown(event: MouseEvent, drawingArea: HTMLElement) {

    }

    dispatchSVGMouseMove(event: MouseEvent, drawingArea: HTMLElement) {
        if (this.uiService.button === 'move') {
            this.editMoveElementsService.moveNodeByMousePositionChange(event);
            this.editMoveElementsService.moveAnchorByMousePositionChange(event);
        }
    }

    dispatchSVGMouseUp(event: MouseEvent, drawingArea: HTMLElement) {
        if (this.uiService.button === 'move'){
            this.editMoveElementsService.finalizeMove();
        }

    }

    // Places
    dispatchPlaceClick(event: MouseEvent, place: Place) {

    }

    dispatchPlaceMouseDown(event: MouseEvent, place: Place) {
        if (this.uiService.button === 'move'){
           this.editMoveElementsService.initializeNodeMove(event, place);
        }
    }

    dispatchPlaceMouseUp(event: MouseEvent, place: Place) {

    }

    // Transitions
    dispatchTransitionClick(event: MouseEvent, transition: Transition) {
        // Token game: fire transition
        if (this.uiService.tab === TabState.Play) {
            this.tokenGameService.fire(transition);
        }
    }

    dispatchTransitionMouseDown(event: MouseEvent, transition: Transition){
        if (this.uiService.button === 'move'){
            this.editMoveElementsService.initializeNodeMove(event, transition);
        }
    }

    dispatchTransitionMouseUp(event: MouseEvent, transition: Transition) {

    }

    // Arcs
    dispatchArcClick(event: MouseEvent, arc: Arc) {

    }

    dispatchArcMouseDown(event: MouseEvent, arc: Arc, drawingArea: HTMLElement) {
        // if (this.uiService.button === "anchor"){
        //     this.editMoveElementsService.insertAnchorStart(event, arc, drawingArea);
        // }
    }

    dispatchLineSegmentMouseDown(event: MouseEvent, arc: Arc, lineSegment: Point[], drawingArea: HTMLElement) {
        if (this.uiService.button === "anchor"){
            this.editMoveElementsService.insertAnchorIntoLineSegmentStart(event, arc, lineSegment, drawingArea);
        }
    }

    // Anchors
    dispatchAnchorMouseDown(event: MouseEvent, anchor: Point){
        if (this.uiService.button === 'move'){
            this.editMoveElementsService.initializeAnchorMove(event, anchor);
        }
    }

    // ************************************************************************

    // Example method: can be deleted
    addPlace(event: MouseEvent, drawingArea: HTMLElement) {
        const svgRect = drawingArea.getBoundingClientRect();
        let x = event.clientX - svgRect.left;
        let y = event.clientY - svgRect.top;
        this.dataService.getPlaces().push(new Place(0, new Point(x, y), 'p' + x + y))
    }

    protected readonly radius = radius;
    protected readonly placeIdYOffset = placeIdYOffset;

    protected readonly transitionWidth = transitionWidth;
    protected readonly transitionHeight = transitionHeight;
    protected readonly transitionXOffset = transitionXOffset;
    protected readonly transitionYOffset = transitionYOffset;
    protected readonly transitionIdYOffset = transitionIdYOffset;

<<<<<<< HEAD
    protected readonly anchorRadius = anchorRadius;
=======
    protected readonly TabState = TabState;
    protected readonly ButtonState = ButtonState;

>>>>>>> 16982ff6
}<|MERGE_RESOLUTION|>--- conflicted
+++ resolved
@@ -24,11 +24,8 @@
 import { Point } from 'src/app/tr-classes/petri-net/point';
 import { Transition } from 'src/app/tr-classes/petri-net/transition';
 import { Arc } from 'src/app/tr-classes/petri-net/arc';
-<<<<<<< HEAD
 import { EditMoveElementsService } from 'src/app/tr-services/edit-move-elements.service';
-=======
 import { ButtonState, TabState } from 'src/app/tr-enums/ui-state';
->>>>>>> 16982ff6
 import { TokenGameService } from 'src/app/tr-services/token-game.service';
 
 @Component({
@@ -153,14 +150,14 @@
     }
 
     dispatchSVGMouseMove(event: MouseEvent, drawingArea: HTMLElement) {
-        if (this.uiService.button === 'move') {
+        if (this.uiService.button === ButtonState.Move) {
             this.editMoveElementsService.moveNodeByMousePositionChange(event);
             this.editMoveElementsService.moveAnchorByMousePositionChange(event);
         }
     }
 
     dispatchSVGMouseUp(event: MouseEvent, drawingArea: HTMLElement) {
-        if (this.uiService.button === 'move'){
+        if (this.uiService.button === ButtonState.Move) {
             this.editMoveElementsService.finalizeMove();
         }
 
@@ -172,8 +169,8 @@
     }
 
     dispatchPlaceMouseDown(event: MouseEvent, place: Place) {
-        if (this.uiService.button === 'move'){
-           this.editMoveElementsService.initializeNodeMove(event, place);
+        if (this.uiService.button === ButtonState.Move) {
+            this.editMoveElementsService.initializeNodeMove(event, place);
         }
     }
 
@@ -189,8 +186,8 @@
         }
     }
 
-    dispatchTransitionMouseDown(event: MouseEvent, transition: Transition){
-        if (this.uiService.button === 'move'){
+    dispatchTransitionMouseDown(event: MouseEvent, transition: Transition) {
+        if (this.uiService.button === ButtonState.Move) {
             this.editMoveElementsService.initializeNodeMove(event, transition);
         }
     }
@@ -211,14 +208,14 @@
     }
 
     dispatchLineSegmentMouseDown(event: MouseEvent, arc: Arc, lineSegment: Point[], drawingArea: HTMLElement) {
-        if (this.uiService.button === "anchor"){
+        if (this.uiService.button === ButtonState.Anchor) {
             this.editMoveElementsService.insertAnchorIntoLineSegmentStart(event, arc, lineSegment, drawingArea);
         }
     }
 
     // Anchors
-    dispatchAnchorMouseDown(event: MouseEvent, anchor: Point){
-        if (this.uiService.button === 'move'){
+    dispatchAnchorMouseDown(event: MouseEvent, anchor: Point) {
+        if (this.uiService.button === ButtonState.Move) {
             this.editMoveElementsService.initializeAnchorMove(event, anchor);
         }
     }
@@ -242,11 +239,9 @@
     protected readonly transitionYOffset = transitionYOffset;
     protected readonly transitionIdYOffset = transitionIdYOffset;
 
-<<<<<<< HEAD
     protected readonly anchorRadius = anchorRadius;
-=======
+
     protected readonly TabState = TabState;
     protected readonly ButtonState = ButtonState;
 
->>>>>>> 16982ff6
 }