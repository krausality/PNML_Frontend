--- conflicted
+++ resolved
@@ -239,7 +239,6 @@
     }
 
     dispatchSVGMouseMove(event: MouseEvent, drawingArea: HTMLElement) {
-<<<<<<< HEAD
         // If the move button is activated and the canvas (not one of the elements on it!) 
         // is drag & dropped the whole SVG should be panned
         if (this.uiService.button === ButtonState.Move && this.dragInProcess) {
@@ -261,11 +260,9 @@
                     drawingArea.setAttribute("viewBox", `${differenceX} ${differenceY} ${drawingArea.scrollWidth} ${drawingArea.scrollHeight}`); 
                 }
             }
-=======
-        if (this.uiService.button === ButtonState.Move) {
+        } else if (this.uiService.button === ButtonState.Move) {
             this.editMoveElementsService.moveNodeByMousePositionChange(event);
             this.editMoveElementsService.moveAnchorByMousePositionChange(event);
->>>>>>> 85c45c0a
         }
     }
 
