--- conflicted
+++ resolved
@@ -23,11 +23,8 @@
 import { Point } from 'src/app/tr-classes/petri-net/point';
 import { Transition } from 'src/app/tr-classes/petri-net/transition';
 import { Arc } from 'src/app/tr-classes/petri-net/arc';
-<<<<<<< HEAD
 import { EditMoveElementsService } from 'src/app/tr-services/edit-move-elements.service';
-=======
 import { TokenGameService } from 'src/app/tr-services/token-game.service';
->>>>>>> fad16087
 
 @Component({
     selector: 'app-petri-net',
@@ -37,13 +34,8 @@
 export class PetriNetComponent {
     @Output('fileContent') fileContent: EventEmitter<string>;
 
-<<<<<<< HEAD
-    constructor(private parserService: ParserService, private httpClient: HttpClient, private fileReaderService: FileReaderService, protected dataService: DataService, protected exportJsonDataService: ExportJsonDataService, protected pnmlService: PnmlService, protected uiService: UiService, private editMoveElementsService: EditMoveElementsService) {
+    constructor(private parserService: ParserService, private httpClient: HttpClient, private fileReaderService: FileReaderService, protected dataService: DataService, protected exportJsonDataService: ExportJsonDataService, protected pnmlService: PnmlService, protected uiService: UiService, protected tokenGameService: TokenGameService, private editMoveElementsService: EditMoveElementsService) {
         this.httpClient.get("assets/example_more_anchors.json", { responseType: "text" }).subscribe(data => {
-=======
-    constructor(private parserService: ParserService, private httpClient: HttpClient, private fileReaderService: FileReaderService, protected dataService: DataService, protected exportJsonDataService: ExportJsonDataService, protected pnmlService: PnmlService, protected uiService: UiService, protected tokenGameService: TokenGameService) {
-        this.httpClient.get("assets/example.json", { responseType: "text" }).subscribe(data => {
->>>>>>> fad16087
             const [places, transitions, arcs, actions] = parserService.parse(data);
             this.dataService.places = places;
             this.dataService.transitions = transitions;
@@ -174,15 +166,10 @@
 
     }
 
-<<<<<<< HEAD
-    dispatchPlaceMouseDown(event: MouseEvent, place: Place){
+    dispatchPlaceMouseDown(event: MouseEvent, place: Place) {
         if (this.uiService.button === 'move'){
            this.editMoveElementsService.initializeNodeMove(event, place);
         }
-=======
-    dispatchPlaceMouseDown(event: MouseEvent, place: Place) {
-
->>>>>>> fad16087
     }
 
     dispatchPlaceMouseUp(event: MouseEvent, place: Place) {
@@ -197,15 +184,10 @@
         }
     }
 
-<<<<<<< HEAD
     dispatchTransitionMouseDown(event: MouseEvent, transition: Transition){
         if (this.uiService.button === 'move'){
             this.editMoveElementsService.initializeNodeMove(event, transition);
         }
-=======
-    dispatchTransitionMouseDown(event: MouseEvent, transition: Transition) {
-
->>>>>>> fad16087
     }
 
     dispatchTransitionMouseUp(event: MouseEvent, transition: Transition) {
