--- conflicted
+++ resolved
@@ -25,12 +25,9 @@
 import { Arc } from 'src/app/tr-classes/petri-net/arc';
 import { ButtonState, TabState } from 'src/app/tr-enums/ui-state';
 import { TokenGameService } from 'src/app/tr-services/token-game.service';
-<<<<<<< HEAD
 import { MatDialog } from '@angular/material/dialog';
 import { SetActionPopupComponent } from '../set-action-popup/set-action-popup.component';
-=======
 import { Node } from "src/app/tr-interfaces/petri-net/node";
->>>>>>> 170c1afc
 
 @Component({
     selector: 'app-petri-net',
