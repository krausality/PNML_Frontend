--- conflicted
+++ resolved
@@ -4,7 +4,6 @@
 import { catchError, of, take } from 'rxjs';
 import { FileReaderService } from "../../services/file-reader.service";
 import { DataService } from "../../tr-services/data.service";
-import { LayoutSugyiamaService } from "../../tr-services/layout-sugyiama.service";
 import { ExampleFileComponent } from "src/app/components/example-file/example-file.component";
 
 import {
@@ -40,21 +39,18 @@
 export class PetriNetComponent {
     @Output('fileContent') fileContent: EventEmitter<string>;
 
-<<<<<<< HEAD
     constructor(
         private parserService: ParserService,
         private httpClient: HttpClient,
         private fileReaderService: FileReaderService,
         protected dataService: DataService,
-        protected LayoutSugyiamaService: LayoutSugyiamaService,
         protected exportJsonDataService: ExportJsonDataService,
         protected pnmlService: PnmlService, 
         protected uiService: UiService,
-        protected tokenGameService: TokenGameService
+        protected tokenGameService: TokenGameService,
+        private matDialog: MatDialog,
+        protected editMoveElementsService: EditMoveElementsService
     ) {
-=======
-    constructor(private parserService: ParserService, private httpClient: HttpClient, private fileReaderService: FileReaderService, protected dataService: DataService, protected exportJsonDataService: ExportJsonDataService, protected pnmlService: PnmlService, protected uiService: UiService, protected tokenGameService: TokenGameService, private matDialog: MatDialog, protected editMoveElementsService: EditMoveElementsService) {
->>>>>>> f74e69b5
         this.httpClient.get("assets/example.json", { responseType: "text" }).subscribe(data => {
             const [places, transitions, arcs, actions] = parserService.parse(data);
             this.dataService.places = places;
