import { HttpClient } from '@angular/common/http';
import { Component, EventEmitter, Output } from '@angular/core';
import { ParserService } from 'src/app/tr-services/parser.service';
import { catchError, of, take } from 'rxjs';
import { FileReaderService } from "../../services/file-reader.service";
import {DataService} from "../../tr-services/data.service";
import {
    radius,
    placeIdYOffset,
    transitionWidth,
    transitionHeight,
    transitionXOffset,
    transitionYOffset,
    transitionIdYOffset
} from "../../tr-services/position.constants";

@Component({
  selector: 'app-petri-net',
  templateUrl: './petri-net.component.html',
  styleUrls: ['./petri-net.component.css']
})
export class PetriNetComponent {
<<<<<<< HEAD
  places: Place[] = [];
  transitions: Transition[] = [];
  arcs: Arc[] = [];

  constructor(){
    this.places = [
        new Place(4, new Point(100, 200), "p1"),
        new Place(2, new Point(400, 200), "p2"),
        new Place(3, new Point(800, 200), "p3"),
        new Place(0, new Point(1200, 200), "p4")
    ];

    this.transitions = [
        new Transition(new Point(200, 150), "t1"),
        new Transition(new Point(600, 200), "t2"),
        new Transition(new Point(1000, 250), "t3"),
        new Transition(new Point(1600, 250), "t4")
    ];

    this.arcs = [
        new Arc(this.places[0], this.transitions[0], 5),
        new Arc(this.transitions[0], this.places[1], 12),
        new Arc(this.places[1], this.transitions[1], 1),
        new Arc(this.transitions[1], this.places[2], 1, [new Point(700, 300)]),
        new Arc(this.transitions[2], this.places[3], 6, [new Point(800, 100), new Point(900, 350)]),
        new Arc(this.places[3], this.transitions[3], 8, [new Point(1300, 100), new Point(1400, 300), new Point(1500, 100)]),
    ];

    this.transitions[0].appendPreArc(this.arcs[0]);
    this.transitions[0].appendPostArc(this.arcs[1]);
    this.transitions[1].appendPreArc(this.arcs[2]);
    this.transitions[1].appendPreArc(this.arcs[3]);
=======
  @Output('fileContent') fileContent: EventEmitter<string>;

  constructor(private parserService: ParserService, private httpClient: HttpClient, private fileReaderService: FileReaderService, protected dataService: DataService) {
    this.httpClient.get("assets/example.json", { responseType: "text" }).subscribe(data => {
      const [places, transitions, arcs] = parserService.parse(data);
      this.dataService.places = places;
      this.dataService.transitions = transitions;
      this.dataService.arcs = arcs;
    });

    this.fileContent = new EventEmitter<string>();
  }

  private parsePetrinetData(content: string | undefined) {
    console.log('Parsing data');
    if (content) {
      const [places, transitions, arcs] = this.parserService.parse(content);
        this.dataService.places = places;
        this.dataService.transitions = transitions;
        this.dataService.arcs = arcs;
    }
  }

  // Process Drag & Drop using Observables
  public processDropEvent(e: DragEvent) {
    console.log('caught processDropEvent');
    e.preventDefault();

    const fileLocation = e.dataTransfer?.getData("assets/example.json");

    if (fileLocation) {
      this.fetchFile(fileLocation);
    } else {
      this.readFile(e.dataTransfer?.files);
    }
  }

  private fetchFile(link: string) {
    this.httpClient.get(link, {
      responseType: 'text'
    }).pipe(
      catchError(err => {
        console.error('Error while fetching file from link', link, err);
        return of(undefined);
      }),
      take(1)
    ).subscribe(content => {
      this.parsePetrinetData(content);
      this.emitFileContent(content);
    })
>>>>>>> d40ba39f
  }

  private readFile(files: FileList | undefined | null) {
    if (files === undefined || files === null || files.length === 0) {
      return;
    }
    this.fileReaderService.readFile(files[0]).pipe(take(1)).subscribe(content => {
      this.parsePetrinetData(content);
      this.emitFileContent(content);
    });
  }

  private emitFileContent(content: string | undefined) {
    if (content === undefined) {
      return;
    }
    this.fileContent.emit(content);
  }

  public prevent(e: DragEvent) {
    // dragover must be prevented for drop to work
    e.preventDefault();
  }

    protected readonly radius = radius;
    protected readonly placeIdYOffset = placeIdYOffset;

    protected readonly transitionWidth = transitionWidth;
    protected readonly transitionHeight = transitionHeight;
    protected readonly transitionXOffset = transitionXOffset;
    protected readonly transitionYOffset = transitionYOffset;
    protected readonly transitionIdYOffset = transitionIdYOffset;

}<|MERGE_RESOLUTION|>--- conflicted
+++ resolved
@@ -20,40 +20,6 @@
   styleUrls: ['./petri-net.component.css']
 })
 export class PetriNetComponent {
-<<<<<<< HEAD
-  places: Place[] = [];
-  transitions: Transition[] = [];
-  arcs: Arc[] = [];
-
-  constructor(){
-    this.places = [
-        new Place(4, new Point(100, 200), "p1"),
-        new Place(2, new Point(400, 200), "p2"),
-        new Place(3, new Point(800, 200), "p3"),
-        new Place(0, new Point(1200, 200), "p4")
-    ];
-
-    this.transitions = [
-        new Transition(new Point(200, 150), "t1"),
-        new Transition(new Point(600, 200), "t2"),
-        new Transition(new Point(1000, 250), "t3"),
-        new Transition(new Point(1600, 250), "t4")
-    ];
-
-    this.arcs = [
-        new Arc(this.places[0], this.transitions[0], 5),
-        new Arc(this.transitions[0], this.places[1], 12),
-        new Arc(this.places[1], this.transitions[1], 1),
-        new Arc(this.transitions[1], this.places[2], 1, [new Point(700, 300)]),
-        new Arc(this.transitions[2], this.places[3], 6, [new Point(800, 100), new Point(900, 350)]),
-        new Arc(this.places[3], this.transitions[3], 8, [new Point(1300, 100), new Point(1400, 300), new Point(1500, 100)]),
-    ];
-
-    this.transitions[0].appendPreArc(this.arcs[0]);
-    this.transitions[0].appendPostArc(this.arcs[1]);
-    this.transitions[1].appendPreArc(this.arcs[2]);
-    this.transitions[1].appendPreArc(this.arcs[3]);
-=======
   @Output('fileContent') fileContent: EventEmitter<string>;
 
   constructor(private parserService: ParserService, private httpClient: HttpClient, private fileReaderService: FileReaderService, protected dataService: DataService) {
@@ -104,7 +70,6 @@
       this.parsePetrinetData(content);
       this.emitFileContent(content);
     })
->>>>>>> d40ba39f
   }
 
   private readFile(files: FileList | undefined | null) {
