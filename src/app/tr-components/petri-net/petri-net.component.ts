<<<<<<< HEAD
import {HttpClient} from '@angular/common/http';
import {Component} from '@angular/core';
import {ParserService} from 'src/app/tr-services/parser.service';
import {DataService} from "../../tr-services/data.service";
=======
import { HttpClient } from '@angular/common/http';
import { Component, EventEmitter, Output } from '@angular/core';
import { Arc } from 'src/app/tr-classes/petri-net/arc';
import { Place } from 'src/app/tr-classes/petri-net/place';
import { Transition } from 'src/app/tr-classes/petri-net/transition';
import { ParserService } from 'src/app/tr-services/parser.service';
import { catchError, of, Subscription, take } from 'rxjs';
import { FileReaderService } from "../../services/file-reader.service";
>>>>>>> 99cbcdd6

@Component({
    selector: 'app-petri-net',
    templateUrl: './petri-net.component.html',
    styleUrls: ['./petri-net.component.css']
})
export class PetriNetComponent {
<<<<<<< HEAD

    constructor(private parserService: ParserService, private httpClient: HttpClient, protected dataService: DataService) {

        this.httpClient.get("assets/example.json", {responseType: "text"}).subscribe(data => {
            const [places, transitions, arcs] = this.parserService.parse(data);
            this.dataService.places = places;
            this.dataService.transitions = transitions;
            this.dataService.arcs = arcs;
        });
    }
=======
  @Output('fileContent') fileContent: EventEmitter<string>;

  places: Place[] = [];
  transitions: Transition[] = [];
  arcs: Arc[] = [];

  constructor(private parserService: ParserService, private httpClient: HttpClient, private fileReaderService: FileReaderService) {
    this.httpClient.get("assets/example.json", { responseType: "text" }).subscribe(data => {
      const [places, transitions, arcs] = parserService.parse(data);
      this.places = places;
      this.transitions = transitions;
      this.arcs = arcs;
    });

    this.fileContent = new EventEmitter<string>();
  }

  private parsePetrinetData(content: string | undefined) {
    console.log('Parsing data');
    if (content) {
      const [places, transitions, arcs] = this.parserService.parse(content);
      this.places = places;
      this.transitions = transitions;
      this.arcs = arcs;
    }
  }

  // Process Drag & Drop using Observables
  public processDropEvent(e: DragEvent) {
    console.log('caught processDropEvent');
    e.preventDefault();

    const fileLocation = e.dataTransfer?.getData("assets/example.json");

    if (fileLocation) {
      this.fetchFile(fileLocation);
    } else {
      this.readFile(e.dataTransfer?.files);
    }
  }

  private fetchFile(link: string) {
    this.httpClient.get(link, {
      responseType: 'text'
    }).pipe(
      catchError(err => {
        console.error('Error while fetching file from link', link, err);
        return of(undefined);
      }),
      take(1)
    ).subscribe(content => {
      this.parsePetrinetData(content);
      this.emitFileContent(content);
    })
  }

  private readFile(files: FileList | undefined | null) {
    if (files === undefined || files === null || files.length === 0) {
      return;
    }
    this.fileReaderService.readFile(files[0]).pipe(take(1)).subscribe(content => {
      this.parsePetrinetData(content);
      this.emitFileContent(content);
    });
  }

  private emitFileContent(content: string | undefined) {
    if (content === undefined) {
      return;
    }
    this.fileContent.emit(content);
  }

  public prevent(e: DragEvent) {
    // dragover must be prevented for drop to work
    e.preventDefault();
  }
>>>>>>> 99cbcdd6
}<|MERGE_RESOLUTION|>--- conflicted
+++ resolved
@@ -1,9 +1,3 @@
-<<<<<<< HEAD
-import {HttpClient} from '@angular/common/http';
-import {Component} from '@angular/core';
-import {ParserService} from 'src/app/tr-services/parser.service';
-import {DataService} from "../../tr-services/data.service";
-=======
 import { HttpClient } from '@angular/common/http';
 import { Component, EventEmitter, Output } from '@angular/core';
 import { Arc } from 'src/app/tr-classes/petri-net/arc';
@@ -12,26 +6,13 @@
 import { ParserService } from 'src/app/tr-services/parser.service';
 import { catchError, of, Subscription, take } from 'rxjs';
 import { FileReaderService } from "../../services/file-reader.service";
->>>>>>> 99cbcdd6
 
 @Component({
-    selector: 'app-petri-net',
-    templateUrl: './petri-net.component.html',
-    styleUrls: ['./petri-net.component.css']
+  selector: 'app-petri-net',
+  templateUrl: './petri-net.component.html',
+  styleUrls: ['./petri-net.component.css']
 })
 export class PetriNetComponent {
-<<<<<<< HEAD
-
-    constructor(private parserService: ParserService, private httpClient: HttpClient, protected dataService: DataService) {
-
-        this.httpClient.get("assets/example.json", {responseType: "text"}).subscribe(data => {
-            const [places, transitions, arcs] = this.parserService.parse(data);
-            this.dataService.places = places;
-            this.dataService.transitions = transitions;
-            this.dataService.arcs = arcs;
-        });
-    }
-=======
   @Output('fileContent') fileContent: EventEmitter<string>;
 
   places: Place[] = [];
@@ -109,5 +90,4 @@
     // dragover must be prevented for drop to work
     e.preventDefault();
   }
->>>>>>> 99cbcdd6
 }