--- conflicted
+++ resolved
@@ -23,15 +23,6 @@
 export class PetriNetComponent {
     @Output('fileContent') fileContent: EventEmitter<string>;
 
-<<<<<<< HEAD
-  constructor(private parserService: ParserService, private httpClient: HttpClient, private fileReaderService: FileReaderService, protected dataService: DataService, private layoutService: LayoutService) {
-    this.httpClient.get("assets/example_scrambled.json", { responseType: "text" }).subscribe(data => {
-      const [places, transitions, arcs] = parserService.parse(data);
-      this.dataService.places = places;
-      this.dataService.transitions = transitions;
-      this.dataService.arcs = arcs;
-    });
-=======
     constructor(private parserService: ParserService, private httpClient: HttpClient, private fileReaderService: FileReaderService, protected dataService: DataService) {
         this.httpClient.get("assets/example.json", { responseType: "text" }).subscribe(data => {
             const [places, transitions, arcs, actions] = parserService.parse(data);
@@ -40,23 +31,10 @@
             this.dataService.arcs = arcs;
             this.dataService.actions = actions;
         });
->>>>>>> 6c39b1ff
 
         this.fileContent = new EventEmitter<string>();
     }
 
-<<<<<<< HEAD
-  private parsePetrinetData(content: string | undefined) {
-    console.log('Parsing data');
-    if (content) {
-      const [places, transitions, arcs] = this.parserService.parse(content);
-      this.dataService.places = places;
-      this.dataService.transitions = transitions;
-      this.dataService.arcs = arcs;
-
-      // testing spring embedder
-      this.layoutService.layoutSpringEmbedder(this.dataService);
-=======
     private parsePetrinetData(content: string | undefined) {
         console.log('Parsing data');
         if (content) {
@@ -66,7 +44,6 @@
             this.dataService.arcs = arcs;
             this.dataService.actions = actions;
         }
->>>>>>> 6c39b1ff
     }
 
     // Process Drag & Drop using Observables
