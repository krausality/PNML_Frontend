import { HttpClient } from '@angular/common/http';
import { Component, EventEmitter, Output } from '@angular/core';
import { ParserService } from 'src/app/tr-services/parser.service';
import { catchError, of, take } from 'rxjs';
import { FileReaderService } from "../../services/file-reader.service";
import { DataService } from "../../tr-services/data.service";
import { ExampleFileComponent } from "src/app/components/example-file/example-file.component";

import {
    radius,
    placeIdYOffset,
    transitionWidth,
    transitionHeight,
    transitionXOffset,
    transitionYOffset,
    transitionIdYOffset
} from "../../tr-services/position.constants";
import { PnmlService } from "../../tr-services/pnml.service";
import { ExportJsonDataService } from 'src/app/tr-services/export-json-data.service';
import { mathAbsPipe } from 'src/app/tr-pipes/math-abs.pipe';
import { UiService } from 'src/app/tr-services/ui.service';
import { Place } from 'src/app/tr-classes/petri-net/place';
import { Point } from 'src/app/tr-classes/petri-net/point';
import { Transition } from 'src/app/tr-classes/petri-net/transition';
import { Arc } from 'src/app/tr-classes/petri-net/arc';
<<<<<<< HEAD
import { ButtonState, TabState } from 'src/app/tr-enums/ui-state';
=======
import { TokenGameService } from 'src/app/tr-services/token-game.service';
>>>>>>> fad16087

@Component({
    selector: 'app-petri-net',
    templateUrl: './petri-net.component.html',
    styleUrls: ['./petri-net.component.css']
})
export class PetriNetComponent {
    @Output('fileContent') fileContent: EventEmitter<string>;

    constructor(private parserService: ParserService, private httpClient: HttpClient, private fileReaderService: FileReaderService, protected dataService: DataService, protected exportJsonDataService: ExportJsonDataService, protected pnmlService: PnmlService, protected uiService: UiService, protected tokenGameService: TokenGameService) {
        this.httpClient.get("assets/example.json", { responseType: "text" }).subscribe(data => {
            const [places, transitions, arcs, actions] = parserService.parse(data);
            this.dataService.places = places;
            this.dataService.transitions = transitions;
            this.dataService.arcs = arcs;
            this.dataService.actions = actions;
        });

        // this.httpClient.get("assets/example.pnml", { responseType: "text" }).subscribe(data => {
        //     const [places, transitions, arcs] = pnmlService.parse(data);
        //     this.dataService.places = places;
        //     this.dataService.transitions = transitions;
        //     this.dataService.arcs = arcs;
        // });

        this.fileContent = new EventEmitter<string>();
    }

    private parsePetrinetData(content: string | undefined, contentType: string) {
        if (content) {
            // Use pnml parser if file type is pnml
            // we'll try the json parser for all other cases
            if (contentType === 'pnml') {
                const [places, transitions, arcs] = this.pnmlService.parse(content);
                this.dataService.places = places;
                this.dataService.transitions = transitions;
                this.dataService.arcs = arcs;
            } else {
                const [places, transitions, arcs, actions] = this.parserService.parse(content);
                this.dataService.places = places;
                this.dataService.transitions = transitions;
                this.dataService.arcs = arcs;
                this.dataService.actions = actions;
            }
        }
    }

    // Process Drag & Drop using Observables
    public processDropEvent(e: DragEvent) {
        e.preventDefault();

        const fileLocation = e.dataTransfer?.getData(ExampleFileComponent.META_DATA_CODE);

        if (fileLocation) {
            this.fetchFile(fileLocation);
        } else {
            this.readFile(e.dataTransfer?.files);
        }
    }

    private fetchFile(link: string) {
        this.httpClient.get(link, {
            responseType: 'text'
        }).pipe(
            catchError(err => {
                console.error('Error while fetching file from link', link, err);
                return of(undefined);
            }),
            take(1)
        ).subscribe(content => {
            this.parsePetrinetData(content, 'json');
            this.emitFileContent(content);
        })
    }

    private readFile(files: FileList | undefined | null) {
        if (files === undefined || files === null || files.length === 0) {
            return;
        }

        const file = files[0];

        // the file does not have a correct file type set,
        // extract type from file name
        const extension = file.name.split('.').pop();
        const fileType = extension ? extension : '';

        this.fileReaderService.readFile(files[0]).pipe(take(1)).subscribe(content => {
            this.parsePetrinetData(content, fileType);
            this.emitFileContent(content);
        });
    }

    private emitFileContent(content: string | undefined) {
        if (content === undefined) {
            return;
        }
        this.fileContent.emit(content);
    }

    public prevent(e: DragEvent) {
        // dragover must be prevented for drop to work
        e.preventDefault();
    }

    // Dispatch methods for display events ************************************

    // SVG
    dispatchSVGClick(event: MouseEvent, drawingArea: HTMLElement) {
        if (this.uiService.button === ButtonState.Place) {
            // example method: can be deleted/replaced with final implementation
            this.addPlace(event, drawingArea);
        }
        if (this.uiService.button === ButtonState.Transition) {
            // Method for adding transition
        }
    }

    dispatchSVGMouseDown(event: MouseEvent, drawingArea: HTMLElement) {

    }

    dispatchSVGMouseMove(event: MouseEvent, drawingArea: HTMLElement) {

    }

    dispatchSVGMouseUp(event: MouseEvent, drawingArea: HTMLElement) {

    }

    // Places
    dispatchPlaceClick(event: MouseEvent, place: Place) {

    }

    dispatchPlaceMouseDown(event: MouseEvent, place: Place) {

    }

    dispatchPlaceMouseUp(event: MouseEvent, place: Place) {

    }

    // Transitions
    dispatchTransitionClick(event: MouseEvent, transition: Transition) {
        // Token game: fire transition
        if (this.uiService.tab === 'play') {
            this.tokenGameService.fire(transition);
        }
    }

    dispatchTransitionMouseDown(event: MouseEvent, transition: Transition) {

    }

    dispatchTransitionMouseUp(event: MouseEvent, transition: Transition) {

    }

    // Arcs
    dispatchArcClick(event: MouseEvent, arc: Arc) {

    }

    // ************************************************************************

    // Example method: can be deleted
    addPlace(event: MouseEvent, drawingArea: HTMLElement) {
        const svgRect = drawingArea.getBoundingClientRect();
        let x = event.clientX - svgRect.left;
        let y = event.clientY - svgRect.top;
        this.dataService.getPlaces().push(new Place(0, new Point(x, y), 'p' + x + y))
    }

    protected readonly radius = radius;
    protected readonly placeIdYOffset = placeIdYOffset;

    protected readonly transitionWidth = transitionWidth;
    protected readonly transitionHeight = transitionHeight;
    protected readonly transitionXOffset = transitionXOffset;
    protected readonly transitionYOffset = transitionYOffset;
    protected readonly transitionIdYOffset = transitionIdYOffset;

    protected readonly TabState = TabState;
    protected readonly ButtonState = ButtonState;

}<|MERGE_RESOLUTION|>--- conflicted
+++ resolved
@@ -23,11 +23,8 @@
 import { Point } from 'src/app/tr-classes/petri-net/point';
 import { Transition } from 'src/app/tr-classes/petri-net/transition';
 import { Arc } from 'src/app/tr-classes/petri-net/arc';
-<<<<<<< HEAD
 import { ButtonState, TabState } from 'src/app/tr-enums/ui-state';
-=======
 import { TokenGameService } from 'src/app/tr-services/token-game.service';
->>>>>>> fad16087
 
 @Component({
     selector: 'app-petri-net',
