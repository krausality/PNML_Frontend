--- conflicted
+++ resolved
@@ -1,5 +1,4 @@
 <svg #drawingArea [attr.class]="uiService.tab === TabState.Play ? 'canvas play-mode' : 'canvas'" id="drawingArea"
-<<<<<<< HEAD
     (drop)="processDropEvent($event)"
     (dragover)="prevent($event)"
     (click)="dispatchSVGClick($event, drawingArea)"
@@ -8,11 +7,6 @@
     (mouseup)="dispatchSVGMouseUp($event, drawingArea)"
     (contextmenu)="onContextMenu($event)"
 >
-=======
-    (drop)="processDropEvent($event)" (dragover)="prevent($event)" (click)="dispatchSVGClick($event, drawingArea)"
-    (mousedown)="dispatchSVGMouseDown($event, drawingArea)" (mousemove)="dispatchSVGMouseMove($event, drawingArea)"
-    (mouseup)="dispatchSVGMouseUp($event, drawingArea)">
->>>>>>> d4f68f0b
 
     <defs>
         <marker id="arrow" markerWidth="10" markerHeight="7" refX="10" refY="3.5" orient="auto">
