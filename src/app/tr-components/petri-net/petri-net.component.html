<svg #drawingArea [attr.class]="uiService.tab === TabState.Play ? 'canvas play-mode' : 'canvas'" id="drawingArea"
<<<<<<< HEAD
    [ngClass]="{'dragging': dragInProcess}"
    (drop)="processDropEvent($event)"
    (dragover)="prevent($event)"
    (click)="dispatchSVGClick($event, drawingArea)"
    (mousedown)="dispatchSVGMouseDown($event, drawingArea)"
    (mousemove)="dispatchSVGMouseMove($event, drawingArea)"
    (mouseup)="dispatchSVGMouseUp($event, drawingArea)"
>
=======
    (drop)="processDropEvent($event)" (dragover)="prevent($event)" (click)="dispatchSVGClick($event, drawingArea)"
    (mousedown)="dispatchSVGMouseDown($event, drawingArea)" (mousemove)="dispatchSVGMouseMove($event, drawingArea)"
    (mouseup)="dispatchSVGMouseUp($event, drawingArea)">
>>>>>>> 85c45c0a

    <defs>
        <marker id="arrow" markerWidth="10" markerHeight="7" refX="10" refY="3.5" orient="auto">
            <polygon points="0 0, 10 3.5, 0 7"></polygon>
        </marker>
    </defs>

    <!-- Places -->
    <g *ngFor="let place of dataService.getPlaces()" (click)="dispatchPlaceClick($event, place)" (mousedown)="dispatchPlaceMouseDown($event, place)" (mouseup)="dispatchPlaceMouseUp($event, place)" (wheel)="onWheelEventPlace($event, place)">
        <g>
            <circle [ngClass]="{place: true, editable: uiService.button===ButtonState.Move && !editMoveElementsService.newAnchor}" [attr.cx]="place.position.x" [attr.cy]="place.position.y" [attr.r]="radius" />
            <text [ngClass]="{'token-label':true, 'no-pointer-events': uiService.button===ButtonState.Move}" [attr.x]="place.position.x" [attr.y]="place.position.y" text-anchor="middle"
                dominant-baseline="central">{{place.token > 0 ? place.token : ''}}</text>
        </g>
        <text class="place-id" [attr.x]="place.position.x" [attr.y]="place.position.y + placeIdYOffset"
            text-anchor="middle">{{place.id}}</text>
    </g>

    <!-- Transitions -->
    <g *ngFor="let transition of dataService.getTransitions()" (click)="dispatchTransitionClick($event, transition)"
        (mousedown)="dispatchTransitionMouseDown($event, transition)"
        (mouseup)="dispatchTransitionMouseUp($event, transition)">
        <rect [ngClass]="{transition:true, active: transition.isActive, editable: uiService.button===ButtonState.Move && !editMoveElementsService.newAnchor}"
            [attr.x]="transition.position.x - transitionXOffset" [attr.y]="transition.position.y - transitionYOffset"
            [attr.width]="transitionWidth" [attr.height]="transitionHeight" />
        <text [ngClass]="{'no-pointer-events': uiService.button===ButtonState.Move}" [attr.x]="transition.position.x" [attr.y]="transition.position.y" text-anchor="middle"
            dominant-baseline="central">{{transition.label}}</text>
        <text class="transition-id" [attr.x]="transition.position.x"
            [attr.y]="transition.position.y + transitionIdYOffset" text-anchor="middle">{{transition.id}}</text>
    </g>

    <!-- Arcs -->
    <g *ngFor="let arc of dataService.getArcs()" (click)="dispatchArcClick($event, arc)" (wheel)="onWheelEventArc($event, arc)" (mousedown)="dispatchArcMouseDown($event, arc, drawingArea)">
        <polyline class="background-arc" [attr.points]="arc.polyLinePoints"></polyline>
        <polyline [ngClass]="{arc, insertable: uiService.button===ButtonState.Anchor  || editMoveElementsService.newAnchor}" [attr.points]="arc.polyLinePoints" marker-end="url(#arrow)"></polyline>
        <g *ngIf="arc.weight > 1 || arc.weight < -1">
            <!-- Weight at Arc without Anchorpoints - Middle of Polyline -->
            <!-- White Circle for Background -->
            <circle *ngIf="arc.anchors.length == 0" class="arc-weight-background" [attr.cx]="(arc.from.position.x + arc.to.position.x) / 2" [attr.cy]="(arc.from.position.y + arc.to.position.y) / 2" r="12" />
            <text *ngIf="arc.anchors.length == 0" class="arc-weight" [attr.x]="(arc.from.position.x + arc.to.position.x) / 2" [attr.y]="(arc.from.position.y + arc.to.position.y) / 2" text-anchor="middle" dominant-baseline="central">{{arc.weight | mathAbs}}</text>

            <!-- Weight at Arc with 1 Anchorpoint - At the Anchorpoint -->
            <!-- White Circle for Background -->
            <circle *ngIf="arc.anchors.length == 1" class="arc-weight-background" [attr.cx]="arc.anchors[0].x" [attr.cy]="arc.anchors[0].y" r="12" />
            <text *ngIf="arc.anchors.length == 1" class="arc-weight" [attr.x]="arc.anchors[0].x" [attr.y]="arc.anchors[0].y" text-anchor="middle" dominant-baseline="central">{{arc.weight | mathAbs}}</text>

            <!-- Weight at Arc with pair Anchorpoints - Middle of the middle Line -->
            <!-- White Circle for Background -->
            <circle *ngIf="arc.anchors.length % 2 === 0 && arc.anchors.length >= 2" class="arc-weight-background" [attr.cx]="(arc.anchors[0].x + arc.anchors[arc.anchors.length-1].x) / 2" [attr.cy]="(arc.anchors[0].y + arc.anchors[arc.anchors.length-1].y) / 2" r="12" />
            <text *ngIf="arc.anchors.length % 2 === 0 && arc.anchors.length >= 2" class="arc-weight" [attr.x]="(arc.anchors[0].x + arc.anchors[1].x) / 2" [attr.y]="(arc.anchors[0].y + arc.anchors[1].y) / 2" text-anchor="middle" dominant-baseline="central">{{arc.weight | mathAbs}}</text>

            <!-- Weight at Arc with unpair Anchorpoints - At the middle Anchorpoint -->
            <!-- White Circle for Background -->
            <circle *ngIf="arc.anchors.length % 2 === 1 && arc.anchors.length >= 2" class="arc-weight-background" [attr.cx]="arc.anchors[arc.anchors.length / 2 - 0.5].x" [attr.cy]="arc.anchors[arc.anchors.length / 2 - 0.5].y" r="12" />
            <text *ngIf="arc.anchors.length % 2 === 1 && arc.anchors.length >= 2" class="arc-weight" [attr.x]="arc.anchors[arc.anchors.length / 2 - 0.5].x" [attr.y]="arc.anchors[arc.anchors.length / 2 - 0.5].y" text-anchor="middle" dominant-baseline="central">{{arc.weight | mathAbs}}</text>
        </g>

        <!-- Line segments -->
        <!-- When in anchor insertion mode, render invisible anchor line segments to capture mousedown events -->
        <ng-container *ngIf="uiService.button===ButtonState.Anchor">
            <line *ngFor="let lineSegment of arc.lineSegments" class="line-segment" [attr.x1]="lineSegment[0].x"
                [attr.y1]="lineSegment[0].y" [attr.x2]="lineSegment[1].x" [attr.y2]="lineSegment[1].y"
                (mousedown)="dispatchLineSegmentMouseDown($event, arc, lineSegment, drawingArea)"></line>
        </ng-container>

        <!-- Anchor points -->
        <ng-container *ngIf="uiService.button===ButtonState.Move || uiService.button===ButtonState.Anchor">
            <circle *ngFor="let point of arc.anchors" [ngClass]="{anchor:true, active: point===editMoveElementsService.newAnchor, editable: uiService.button===ButtonState.Move && !editMoveElementsService.newAnchor}" [attr.cx]="point.x" [attr.cy]="point.y"
                [attr.r]="anchorRadius" (mousedown)="dispatchAnchorMouseDown($event, point)" />
        </ng-container>
    </g>
</svg><|MERGE_RESOLUTION|>--- conflicted
+++ resolved
@@ -1,5 +1,6 @@
-<svg #drawingArea [attr.class]="uiService.tab === TabState.Play ? 'canvas play-mode' : 'canvas'" id="drawingArea"
-<<<<<<< HEAD
+<svg #drawingArea
+    id="drawingArea"
+    [attr.class]="uiService.tab === TabState.Play ? 'canvas play-mode' : 'canvas'"
     [ngClass]="{'dragging': dragInProcess}"
     (drop)="processDropEvent($event)"
     (dragover)="prevent($event)"
@@ -8,11 +9,6 @@
     (mousemove)="dispatchSVGMouseMove($event, drawingArea)"
     (mouseup)="dispatchSVGMouseUp($event, drawingArea)"
 >
-=======
-    (drop)="processDropEvent($event)" (dragover)="prevent($event)" (click)="dispatchSVGClick($event, drawingArea)"
-    (mousedown)="dispatchSVGMouseDown($event, drawingArea)" (mousemove)="dispatchSVGMouseMove($event, drawingArea)"
-    (mouseup)="dispatchSVGMouseUp($event, drawingArea)">
->>>>>>> 85c45c0a
 
     <defs>
         <marker id="arrow" markerWidth="10" markerHeight="7" refX="10" refY="3.5" orient="auto">
