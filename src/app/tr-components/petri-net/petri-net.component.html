--- conflicted
+++ resolved
@@ -1,13 +1,9 @@
-<<<<<<< HEAD
-<svg #drawingArea class="canvas" id="drawingArea"
-=======
 <!-- Preliminary place for menu buttons -->
 <div>
     <app-layout-switch></app-layout-switch>
 </div>
 
-<svg #drawingArea class="canvas"
->>>>>>> 6c39b1ff
+<svg #drawingArea class="canvas" id="drawingArea"
     (drop)="processDropEvent($event)"
     (dragover)="prevent($event)"
 >
