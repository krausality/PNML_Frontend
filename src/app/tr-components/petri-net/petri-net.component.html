--- conflicted
+++ resolved
@@ -1,14 +1,10 @@
-<<<<<<< HEAD
 <!-- Preliminary place for menu buttons-->
 <div>
     <button (click) = "exportJsonDataService.exportAsJson()"> Export as json ...</button>
     <!-- Add your menu buttons -->
 </div>
 
-<svg #drawingArea class="canvas"
-=======
 <svg #drawingArea class="canvas" id="drawingArea"
->>>>>>> c9b0ebf9
     (drop)="processDropEvent($event)"
     (dragover)="prevent($event)"
 >
