import { Component } from '@angular/core';
import { FormControl } from '@angular/forms';
import { Arc } from 'src/app/tr-classes/petri-net/arc';
import { Place } from 'src/app/tr-classes/petri-net/place';
import { Transition } from 'src/app/tr-classes/petri-net/transition';
import { DataService } from 'src/app/tr-services/data.service';
import { ExportJsonDataService } from 'src/app/tr-services/export-json-data.service';
import { ParserService } from 'src/app/tr-services/parser.service';
import { PnmlService } from 'src/app/tr-services/pnml.service';
<<<<<<< HEAD

import Ajv from 'ajv/dist/2020';
// import betterAjvErrors from 'better-ajv-errors';
import jsonSchema from 'src/app/tr-components/code-editor/petrinet.schema';
// import * as petrinetSchema from './petrinet.schema.json';
=======
>>>>>>> 0d905734

@Component({
    selector: 'app-code-editor',
    templateUrl: './code-editor.component.html',
    styleUrls: ['./code-editor.component.css'],
})
export class CodeEditorComponent {
    languageSelected = 'json';
    textareaControl = new FormControl('');

    ajv = new Ajv({
        allowMatchingProperties: true,
        verbose: true,
        allErrors: true,
    });
    validate = this.ajv.compile(jsonSchema);

    constructor(
        private exportJsonDataService: ExportJsonDataService,
        private pnmlService: PnmlService,
        private parserService: ParserService,
        private dataService: DataService,
    ) {}

    // loads the source code in json or pnml depending on
    // which language is selected in the language switch
    public loadSourceCode() {
        if (this.languageSelected === 'json') {
            const jsonContent = this.exportJsonDataService.getJson();
            if (jsonContent) {
                this.textareaControl.setValue(jsonContent);
            }
        } else {
            this.textareaControl.setValue(this.pnmlService.getPNML());
        }
    }

    // applies the current source code as json or pnml
    // depending on which language is selected
    public applySourceCode() {
        let sourceCode = this.textareaControl.value;
<<<<<<< HEAD
        // the value of the textareaControl can be null
        // if this is the case nothing should be applied
        // TODO: should the existing petri net be deleted if an
        //       empty one is applied?
        if (!sourceCode) {
            // TODO: possibly delete the existing petrinet here
            return;
        }

=======
        // the value of the textareaControl can be null or empty
        // if this is the case the existing petrinet will be deleted
        console.log(!sourceCode);
        if (!sourceCode) {
            this.dataService.places = [];
            this.dataService.transitions = [];
            this.dataService.arcs = [];
            this.dataService.actions = [];
            return;
        }
>>>>>>> 0d905734
        // parse the data as json or pnml based on the selected language
        let parsedData: [
            Array<Place>,
            Array<Transition>,
            Array<Arc>,
<<<<<<< HEAD
            Array<string>?,
        ];
        if (this.languageSelected === 'json') {
            // validate JSON structure
            try {
                JSON.parse(sourceCode);
            } catch (e) {
                console.log('Problem parsing JSON', e);
                // handle and show error message e.g.
            }

            // validate agains JSON schema
            const json = JSON.parse(sourceCode);
            const valid = this.validate(json);
            if (!valid) {
                console.log(this.validate.errors);
                return;
            }

=======
            Array<string>,
        ];
        if (this.languageSelected === 'json') {
>>>>>>> 0d905734
            parsedData = this.parserService.parse(sourceCode);
        } else {
            parsedData = this.pnmlService.parse(sourceCode);
        }
        // destructure the parsed data and overwrite the corresponding parameters
        // in the data service
        const [places, transitions, arcs, actions] = parsedData;
        this.dataService.places = places;
        this.dataService.transitions = transitions;
        this.dataService.arcs = arcs;
<<<<<<< HEAD
        // only overwrite actions if there are any
        if (actions) {
            this.dataService.actions = actions;
        }
=======
        this.dataService.actions = actions;
>>>>>>> 0d905734
    }
}<|MERGE_RESOLUTION|>--- conflicted
+++ resolved
@@ -7,14 +7,11 @@
 import { ExportJsonDataService } from 'src/app/tr-services/export-json-data.service';
 import { ParserService } from 'src/app/tr-services/parser.service';
 import { PnmlService } from 'src/app/tr-services/pnml.service';
-<<<<<<< HEAD
 
 import Ajv from 'ajv/dist/2020';
 // import betterAjvErrors from 'better-ajv-errors';
 import jsonSchema from 'src/app/tr-components/code-editor/petrinet.schema';
 // import * as petrinetSchema from './petrinet.schema.json';
-=======
->>>>>>> 0d905734
 
 @Component({
     selector: 'app-code-editor',
@@ -56,17 +53,6 @@
     // depending on which language is selected
     public applySourceCode() {
         let sourceCode = this.textareaControl.value;
-<<<<<<< HEAD
-        // the value of the textareaControl can be null
-        // if this is the case nothing should be applied
-        // TODO: should the existing petri net be deleted if an
-        //       empty one is applied?
-        if (!sourceCode) {
-            // TODO: possibly delete the existing petrinet here
-            return;
-        }
-
-=======
         // the value of the textareaControl can be null or empty
         // if this is the case the existing petrinet will be deleted
         console.log(!sourceCode);
@@ -77,14 +63,13 @@
             this.dataService.actions = [];
             return;
         }
->>>>>>> 0d905734
+
         // parse the data as json or pnml based on the selected language
         let parsedData: [
             Array<Place>,
             Array<Transition>,
             Array<Arc>,
-<<<<<<< HEAD
-            Array<string>?,
+            Array<string>,
         ];
         if (this.languageSelected === 'json') {
             // validate JSON structure
@@ -103,11 +88,6 @@
                 return;
             }
 
-=======
-            Array<string>,
-        ];
-        if (this.languageSelected === 'json') {
->>>>>>> 0d905734
             parsedData = this.parserService.parse(sourceCode);
         } else {
             parsedData = this.pnmlService.parse(sourceCode);
@@ -118,13 +98,6 @@
         this.dataService.places = places;
         this.dataService.transitions = transitions;
         this.dataService.arcs = arcs;
-<<<<<<< HEAD
-        // only overwrite actions if there are any
-        if (actions) {
-            this.dataService.actions = actions;
-        }
-=======
         this.dataService.actions = actions;
->>>>>>> 0d905734
     }
 }