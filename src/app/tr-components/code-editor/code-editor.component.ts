<<<<<<< HEAD
import { Component } from '@angular/core';
import { FormControl, FormGroupDirective, NgForm } from '@angular/forms';
import { ErrorStateMatcher } from '@angular/material/core';
=======
import { Component, OnInit } from '@angular/core';
import { FormControl } from '@angular/forms';
import { MatDialog } from '@angular/material/dialog';
>>>>>>> c1f2543d
import { Arc } from 'src/app/tr-classes/petri-net/arc';
import { Place } from 'src/app/tr-classes/petri-net/place';
import { Transition } from 'src/app/tr-classes/petri-net/transition';
import { DataService } from 'src/app/tr-services/data.service';
import { ExportJsonDataService } from 'src/app/tr-services/export-json-data.service';
import { ParserService } from 'src/app/tr-services/parser.service';
import { PnmlService } from 'src/app/tr-services/pnml.service';
<<<<<<< HEAD

import { createJsonSchemaValidator } from './json-schema.validator';
=======
import { ErrorPopupComponent } from '../error-popup/error-popup.component';
import { UiService } from 'src/app/tr-services/ui.service';
import { CodeEditorFormat } from 'src/app/tr-enums/ui-state';
>>>>>>> c1f2543d

@Component({
    selector: 'app-code-editor',
    templateUrl: './code-editor.component.html',
    styleUrls: ['./code-editor.component.css'],
})
<<<<<<< HEAD
export class CodeEditorComponent {
    languageSelected = 'json';
    textareaControl = new FormControl('', [createJsonSchemaValidator()]);
=======
export class CodeEditorComponent implements OnInit {
    textareaControl = new FormControl('');
>>>>>>> c1f2543d

    constructor(
        private exportJsonDataService: ExportJsonDataService,
        private pnmlService: PnmlService,
        private parserService: ParserService,
        private dataService: DataService,
<<<<<<< HEAD
=======
        private uiService: UiService,
        private matDialog: MatDialog,
>>>>>>> c1f2543d
    ) {}

    ngOnInit() {
        // reload the source code in a the given format when the
        // BehaviorSubject changes its value
        this.uiService.codeEditorFormat$.subscribe((format) => {
            if (format === CodeEditorFormat.JSON) {
                this.textareaControl.setValue(
                    this.exportJsonDataService.getJson(),
                );
            } else {
                this.textareaControl.setValue(this.pnmlService.getPNML());
            }
        });
    }

    // applies the current source code as json or pnml
    // depending on which language is selected
    public applySourceCode() {
        let sourceCode = this.textareaControl.value;
        // the value of the textareaControl can be null or empty
        // if this is the case the existing petrinet will be deleted
        if (!sourceCode) {
            this.dataService.places = [];
            this.dataService.transitions = [];
            this.dataService.arcs = [];
            this.dataService.actions = [];
            return;
        }
        // parse the data as json or pnml based on the selected language
        let parsedData: [
            Array<Place>,
            Array<Transition>,
            Array<Arc>,
            Array<string>,
        ];

        try {
            if (
                this.uiService.codeEditorFormat$.value === CodeEditorFormat.JSON
            ) {
                parsedData = this.parserService.parse(sourceCode);
            } else {
                parsedData = this.pnmlService.parse(sourceCode);
            }
        } catch (error) {
            this.matDialog.open(ErrorPopupComponent, {
                data: { parsingError: true, schemaValidationError: false },
            });
            return;
        }

        // schema validation here (?)
        // show popup with data: { parsingError: false, schemaValidationError: true }
        // if schema fails to validate

        // destructure the parsed data and overwrite the corresponding parameters
        // in the data service
        const [places, transitions, arcs, actions] = parsedData;
        this.dataService.places = places;
        this.dataService.transitions = transitions;
        this.dataService.arcs = arcs;
        this.dataService.actions = actions;
    }

    // applies the current source code as json or pnml
    // depending on which language is selected
    public applySourceCode() {
        let sourceCode = this.textareaControl.value;
        // the value of the textareaControl can be null or empty
        // if this is the case the existing petrinet will be deleted

        if (!sourceCode) {
            this.dataService.places = [];
            this.dataService.transitions = [];
            this.dataService.arcs = [];
            this.dataService.actions = [];
            return;
        }

        // parse the data as json or pnml based on the selected language
        let parsedData: [
            Array<Place>,
            Array<Transition>,
            Array<Arc>,
            Array<string>,
        ];
        if (this.languageSelected === 'json') {
            // validate JSON structure
            try {
                JSON.parse(sourceCode);
            } catch (e) {
                console.log('Problem parsing JSON', e);
                // handle and show error message e.g.
            }

            // validate agains JSON schema
            const json = JSON.parse(sourceCode);

            parsedData = this.parserService.parse(sourceCode);
        } else {
            parsedData = this.pnmlService.parse(sourceCode);
        }
        // destructure the parsed data and overwrite the corresponding parameters
        // in the data service
        const [places, transitions, arcs, actions] = parsedData;
        this.dataService.places = places;
        this.dataService.transitions = transitions;
        this.dataService.arcs = arcs;
        this.dataService.actions = actions;
    }
}<|MERGE_RESOLUTION|>--- conflicted
+++ resolved
@@ -1,12 +1,7 @@
-<<<<<<< HEAD
-import { Component } from '@angular/core';
+import { Component, OnInit } from '@angular/core';
 import { FormControl, FormGroupDirective, NgForm } from '@angular/forms';
+import { MatDialog } from '@angular/material/dialog';
 import { ErrorStateMatcher } from '@angular/material/core';
-=======
-import { Component, OnInit } from '@angular/core';
-import { FormControl } from '@angular/forms';
-import { MatDialog } from '@angular/material/dialog';
->>>>>>> c1f2543d
 import { Arc } from 'src/app/tr-classes/petri-net/arc';
 import { Place } from 'src/app/tr-classes/petri-net/place';
 import { Transition } from 'src/app/tr-classes/petri-net/transition';
@@ -14,39 +9,27 @@
 import { ExportJsonDataService } from 'src/app/tr-services/export-json-data.service';
 import { ParserService } from 'src/app/tr-services/parser.service';
 import { PnmlService } from 'src/app/tr-services/pnml.service';
-<<<<<<< HEAD
-
-import { createJsonSchemaValidator } from './json-schema.validator';
-=======
 import { ErrorPopupComponent } from '../error-popup/error-popup.component';
 import { UiService } from 'src/app/tr-services/ui.service';
 import { CodeEditorFormat } from 'src/app/tr-enums/ui-state';
->>>>>>> c1f2543d
+
+import { createJsonSchemaValidator } from './json-schema.validator';
 
 @Component({
     selector: 'app-code-editor',
     templateUrl: './code-editor.component.html',
     styleUrls: ['./code-editor.component.css'],
 })
-<<<<<<< HEAD
-export class CodeEditorComponent {
-    languageSelected = 'json';
+export class CodeEditorComponent implements OnInit {
     textareaControl = new FormControl('', [createJsonSchemaValidator()]);
-=======
-export class CodeEditorComponent implements OnInit {
-    textareaControl = new FormControl('');
->>>>>>> c1f2543d
 
     constructor(
         private exportJsonDataService: ExportJsonDataService,
         private pnmlService: PnmlService,
         private parserService: ParserService,
         private dataService: DataService,
-<<<<<<< HEAD
-=======
         private uiService: UiService,
         private matDialog: MatDialog,
->>>>>>> c1f2543d
     ) {}
 
     ngOnInit() {
@@ -76,6 +59,7 @@
             this.dataService.actions = [];
             return;
         }
+
         // parse the data as json or pnml based on the selected language
         let parsedData: [
             Array<Place>,
@@ -111,51 +95,4 @@
         this.dataService.arcs = arcs;
         this.dataService.actions = actions;
     }
-
-    // applies the current source code as json or pnml
-    // depending on which language is selected
-    public applySourceCode() {
-        let sourceCode = this.textareaControl.value;
-        // the value of the textareaControl can be null or empty
-        // if this is the case the existing petrinet will be deleted
-
-        if (!sourceCode) {
-            this.dataService.places = [];
-            this.dataService.transitions = [];
-            this.dataService.arcs = [];
-            this.dataService.actions = [];
-            return;
-        }
-
-        // parse the data as json or pnml based on the selected language
-        let parsedData: [
-            Array<Place>,
-            Array<Transition>,
-            Array<Arc>,
-            Array<string>,
-        ];
-        if (this.languageSelected === 'json') {
-            // validate JSON structure
-            try {
-                JSON.parse(sourceCode);
-            } catch (e) {
-                console.log('Problem parsing JSON', e);
-                // handle and show error message e.g.
-            }
-
-            // validate agains JSON schema
-            const json = JSON.parse(sourceCode);
-
-            parsedData = this.parserService.parse(sourceCode);
-        } else {
-            parsedData = this.pnmlService.parse(sourceCode);
-        }
-        // destructure the parsed data and overwrite the corresponding parameters
-        // in the data service
-        const [places, transitions, arcs, actions] = parsedData;
-        this.dataService.places = places;
-        this.dataService.transitions = transitions;
-        this.dataService.arcs = arcs;
-        this.dataService.actions = actions;
-    }
 }