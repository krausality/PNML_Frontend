--- conflicted
+++ resolved
@@ -21,11 +21,8 @@
     "@angular/platform-browser": "^16.2.0",
     "@angular/platform-browser-dynamic": "^16.2.0",
     "@angular/router": "^16.2.0",
-<<<<<<< HEAD
     "fracturedjsonjs": "^3.1.0",
-=======
     "html2canvas": "^1.4.1",
->>>>>>> c9b0ebf9
     "rxjs": "~7.8.0",
     "tslib": "^2.3.0",
     "zone.js": "~0.13.0"
