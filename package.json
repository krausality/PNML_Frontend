--- conflicted
+++ resolved
@@ -21,12 +21,9 @@
     "@angular/platform-browser": "^16.2.0",
     "@angular/platform-browser-dynamic": "^16.2.0",
     "@angular/router": "^16.2.0",
-<<<<<<< HEAD
-    "file-saver": "^2.0.5",
-=======
     "fracturedjsonjs": "^3.1.0",
     "html2canvas": "^1.4.1",
->>>>>>> dabcbde0
+    "file-saver": "^2.0.5",
     "rxjs": "~7.8.0",
     "stream-browserify": "^3.0.0",
     "tslib": "^2.3.0",
